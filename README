DiMPl - Dust In Magnetised Plasma

Simulates trajectories of ions and electrons in a magnetised plasma around a charged dust grain.
Rate of collection of ions and electrons is calculated with a focus on calculating the torque on the sphere.

This code calculates the angular and linear momentum transfer to a charged sphere with either a Debye-Huckel or Coulomb electric potential in a constant magnetic field. Output is in files in subdirectory Data. Optional full tracking of particles, including their change in energy and net linear and angular momentum can be calculated by defining the relevant pre-processor directives. Command line input is available with the following options:

Options:
-h,--help			Show this help message

-r,--radius RADIUS		(m), Specify radius of Dust grain

-a1,--semix SEMIX		(arb), Specify the semi-axis for x in dust radii\n

<<<<<<< HEAD
-p,--potential POTENTIAL	(double), Specify the potential of Dust grain normalised to electron temperature

-m,--magfield MAGFIELD		(T), Specify the magnetic field (z direction)

-n,--normalised NORMALISED	(bool), whether normalisation (following Sonmor & Laframboise) is on or off

-te,--etemp ETEMP		(eV), Specify the temperature of plasma electrons

-ne,--edensity EDENSITY		(m^-^3), Specify the plasma electron density

-ti,--itemp ITEMP		(eV), Specify the temperature of Ions

-ni,--idensity IDENSITY		(m^-^3), Specify the plasma ion density

-c,--ichance ICHANCE		(eV), Specify the probability of generating an Ion

-u,--zmaxcoeff ZMAXCOEFF	(double), The upper limit of simulation domain as number of Coulomb Interaction lengths

=======
-a2,--semiy SEMIZ		(arb), Specify the semi-axis for y in dust radii\n

-a3,--semiz SEMIY		(arb), Specify the semi-axis for z in dust radii\n

-p,--potential POTENTIAL	(double), Specify the potential of Dust grain normalised to electron temperature

-m,--magfield MAGFIELD		(T), Specify the magnetic field (z direction)

-n,--normalised NORMALISED	(bool), whether normalisation (following Sonmor & Laframboise) is on or off

-te,--etemp ETEMP		(eV), Specify the temperature of plasma electrons

-ne,--edensity EDENSITY		(m^-^3), Specify the plasma electron density

-ti,--itemp ITEMP		(eV), Specify the temperature of Ions

-ni,--idensity IDENSITY		(m^-^3), Specify the plasma ion density

-c,--ichance ICHANCE		(eV), Specify the probability of generating an Ion

-u,--zmaxcoeff ZMAXCOEFF	(double), The upper limit of simulation domain as number of Coulomb Interaction lengths

>>>>>>> 66699936
-l,--zmincoeff ZMINCOEFF	(double), The lower limit of simulation domain as number of Coulomb Interaction lengths

-z,--zboundforce ZBOUNDFORCE	(double), Force the absolute value of simulation domain upper and lower boundaries

-b,--impactpar IMPACTPAR	(double), Specify the radial limit of simulation domain as number of distances

-f,--forceimppar FORCEIMPPAR	(double), Force the absolute value of simulation radial distance

-i,--imax IMAX			(int), Specify the number of particles to be launched

-j,--jmax JMAX			(int), Specify the number of particles to be collected (not exceeding imax)

-no,--number NUMBER			(int), Specify the number of particles to be captured before saving

-v,--driftvel DRIFTVEL		(m s^-^1), Specify the drift velocity of the plasma

-se,--seed SEED			(double), Specify the seed for the random number generator

-sa,--saves SAVES			(int), Specify the number of saves in a run

<<<<<<< HEAD
-o,--output OUTPUT		(string), Specify the suffix of the output file
=======
-o,--output OUTPUT (string), Specify the suffix of the output file
>>>>>>> 66699936
<|MERGE_RESOLUTION|>--- conflicted
+++ resolved
@@ -12,26 +12,6 @@
 
 -a1,--semix SEMIX		(arb), Specify the semi-axis for x in dust radii\n
 
-<<<<<<< HEAD
--p,--potential POTENTIAL	(double), Specify the potential of Dust grain normalised to electron temperature
-
--m,--magfield MAGFIELD		(T), Specify the magnetic field (z direction)
-
--n,--normalised NORMALISED	(bool), whether normalisation (following Sonmor & Laframboise) is on or off
-
--te,--etemp ETEMP		(eV), Specify the temperature of plasma electrons
-
--ne,--edensity EDENSITY		(m^-^3), Specify the plasma electron density
-
--ti,--itemp ITEMP		(eV), Specify the temperature of Ions
-
--ni,--idensity IDENSITY		(m^-^3), Specify the plasma ion density
-
--c,--ichance ICHANCE		(eV), Specify the probability of generating an Ion
-
--u,--zmaxcoeff ZMAXCOEFF	(double), The upper limit of simulation domain as number of Coulomb Interaction lengths
-
-=======
 -a2,--semiy SEMIZ		(arb), Specify the semi-axis for y in dust radii\n
 
 -a3,--semiz SEMIY		(arb), Specify the semi-axis for z in dust radii\n
@@ -54,7 +34,6 @@
 
 -u,--zmaxcoeff ZMAXCOEFF	(double), The upper limit of simulation domain as number of Coulomb Interaction lengths
 
->>>>>>> 66699936
 -l,--zmincoeff ZMINCOEFF	(double), The lower limit of simulation domain as number of Coulomb Interaction lengths
 
 -z,--zboundforce ZBOUNDFORCE	(double), Force the absolute value of simulation domain upper and lower boundaries
@@ -75,8 +54,4 @@
 
 -sa,--saves SAVES			(int), Specify the number of saves in a run
 
-<<<<<<< HEAD
--o,--output OUTPUT		(string), Specify the suffix of the output file
-=======
--o,--output OUTPUT (string), Specify the suffix of the output file
->>>>>>> 66699936
+-o,--output OUTPUT (string), Specify the suffix of the output file