--- conflicted
+++ resolved
@@ -1,10 +1,6 @@
 #define CALCULATE_MOM
-<<<<<<< HEAD
 #define CALCULATE_CLOSEST_APPROACH
 //#define SELF_CONS_CHARGE
-=======
-#define SELF_CONS_CHARGE
->>>>>>> 9cb8c58b
 
 //#define SAVE_TRACKS 
 #define SAVE_ANGULAR_VEL
@@ -845,25 +841,11 @@
 						#ifdef SELF_CONS_CHARGE
 						//UPDATE_PROB();
 						#endif
-<<<<<<< HEAD
-						if( reflections >= reflectionsmax ){        // In this case it was trapped!
-        	                                        TrappedParticles ++;
-	                                                TrappedCharge += SPEC_CHARGE;
-                                        	}
-					}else{ 				// In this case it missed!
-//					#ifdef TEST_CLOSEST_APPROACH	
-=======
+
 					}else if( reflections >= r_max ){        // In this case it was trapped!
 						TrappedParticles ++; 
 						TrappedCharge += SPEC_CHARGE;
                                         }else{				// In this case it missed!
-					#ifdef TEST_CLOSEST_APPROACH	
->>>>>>> 9cb8c58b
-//					if( Min_r1 <= Radius ){//|| fabs(Min_r2) <= Radius){	
-//						std::cout << "\n" << i << "\t" << j << "\t" << MinPos*Radius
-//								<< "\t" << Min_r1 << "\t" << Min_r2 << "\t" << std::min(Min_r1,fabs(Min_r2));
-//					}
-//					#endif
 						SAVE_SPOS()
 						SAVE_EPOS()
 						SAVE_APP()
