<<<<<<< HEAD
//#define SAVE_TRACKS 
//#define SELF_CONS_CHARGE
//#define VARIABLE_CSCALE

#define CALCULATE_MOM
#define SAVE_ANGULAR_VEL
//#define VARIABLE_ASCALE
#define SAVE_LINEAR_MOM
#define SAVE_CHARGING
//#define SAVE_STARTPOS
//#define SAVE_ENDPOS
//#define SAVE_APPROACH
//#define CALCULATE_CLOSEST_APPROACH
#define SAVE_CURRENTS
#define SAVE_TOTALS

//#define SPHERICAL_INJECTION
//#define POINT_INJECTION
//#define NO_SPHERE

//#define COULOMB_POTENTIAL
#define DEBYE_POTENTIAL
//#define BOLTZMANN_DENSITY

//#define TEST_VELPOSDIST
//#define TEST_FINALPOS
//#define TEST_CHARGING
//#define TEST_ANGMOM
//#define TEST_COULOMB_ENERGY
//#define TEST_DEBYE_ENERGY

#include <omp.h>	// For parallelisation

#include <chrono>	// for chrono::high_resolution_clock::now().time_since_epoch().count();
#include <iostream>	// for std::cout
#include <array>	
#include <random>	// for std::normal_distribution<> etc.
#include <fstream>	// for std::ofstream
#include <ctime>	// for clock()
#include <math.h> 	// for fabs()
#include <sstream>	// for std::stringstream
#include <assert.h>	// for assert()
#include <algorithm>	// for std::min()

//#include "Function.h"	// for LambertW() Function to calculate Debye-Huckel Screening Length
#include "Constants.h"	// Define Pre-processor Directives and constants
#include "threevector.h"// for threevector class
#include "rand_mwts.h"	// Functions to generate correct 1-way maxwellian flux

=======
/** @file main.cpp
 *  @brief DiMPl program to calculate behaviour of conducting spheres in 
 *  plasmas with background flow and magnetic fields
 *  
 *  @author Luke Simons (ls5115@ic.ac.uk)
 *  @bug No known bugs
 */


//#define SAVE_TRACKS //!< Switch: save all particle trajectories
#define SELF_CONS_CHARGE //!< Switch that causes incident charges to contribute
#define VARIABLE_CSCALE //!< Switch: make particle charges weighted
//#define VARIABLE_ASCALE //!< Switch: make particle momentum weighted

#define SAVE_MISSED_MOM //!< Switch: write to file missing particles momentum
#define SAVE_ANGULAR_VEL //!< Switch: write to file particle charges weighted
#define SAVE_LINEAR_MOM  //!< Switch: write to file momentum change
#define SAVE_CHARGING //!< Switch: write to file the charge collected
#define SAVE_STARTPOS //!< Switch: write to file the initial positions
#define SAVE_ENDPOS //!< Switch: write to file the final positions
//#define SAVE_APPROACH //!< Switch: write to file the closest approach pos
#define SAVE_CURRENTS //!< Switch: write to file the currents to the sphere
#define SAVE_TOTALS //!< Switch: write to file the total currents

#define SPHERICAL_INJECTION //!< Switch: inject particles over sphere
//#define POINT_INJECTION //!< Switch: inject particles at single point
//#define NO_SPHERE //!< Switch: remove inner simulation boundary of sphere

//#define COULOMB_POTENTIAL //!< Switch: use coulomb potential for E field
#define DEBYE_POTENTIAL //!< Switch: use Debye-Huckel potential for E field
//#define BOLTZMANN_DENSITY //!< Switch: alter injection surface densities

//#define TEST_VELPOSDIST //!< Print initial velocity and position distributions
//#define TEST_FINALPOS //!< Print final position of all particles
//#define TEST_CHARGING //!< Print charge of sphere for every particle collected
//#define TEST_ANGMOM //!< Print initial and final angular momentum
//#define TEST_COULOMB_ENERGY //!< Print initial and final energies, coulomb
//#define TEST_DEBYE_ENERGY //!< Print initial and final energies, debye

#include <omp.h>     //!< For parallelisation
#include <iostream>  //!< for std::cout
#include <array>    
#include <random>    //!< for std::normal_distribution<> etc.
#include <fstream>   //!< for std::ofstream
#include <ctime>     //!< for clock()
#include <math.h>    //!< for fabs()
#include <sstream>   //!< for std::stringstream
#include <assert.h>  //!< for assert()
#include <algorithm> //!< for std::min()

#include "Constants.h"  //!< Define Pre-processor Directives and constants
#include "threevector.h"//!< For threevector class
#include "rand_mwts.h"  //!< Functions to generate correct 1-way maxwellian flux

using namespace dimplconsts;

/** @brief display a help message to the user on command line options
 *  @param name is the text passed by user to the function
 *
 *  Display to the user what options are available for running the program
 */
>>>>>>> 1caf7050
static void show_usage(std::string name){
    std::cerr << "Usage: int main(int argc, char* argv[]) <option(s)> SOURCES"
    << "\n\nOptions:\n"
    << "\t-h,--help\t\t\tShow this help message\n\n"
    << "\t-r,--radius RADIUS\t\t(m), Specify radius of Dust grain\n"
    << "\t\tRadius(=1e-6m) DEFAULT,\t\tBy Default, simulate sphere of size 1um in radius\n\n"
    << "\t-s,--spin SPIN\t\t(hz), Specify the initial rotation frequency of Dust grain alligned with magnetic field axis\n"
    << "\t\tSpin(=0.0hz) DEFAULT,\t\tBy Default, simulate sphere with initially zero z angular momentum\n\n"
    << "\t-a1,--semix SEMIX\t\t(arb), Specify the semi-axis for x in dust radii\n"
    << "\t\ta1(=1) DEFAULT,\t\t\tBy Default, simulate perfect sphere\n\n"
    << "\t-a2,--semiy SEMIZ\t\t(arb), Specify the semi-axis for y in dust radii\n"
    << "\t\ta2(=1) DEFAULT,\t\t\tBy Default, simulate perfect sphere\n\n"
    << "\t-a3,--semiz SEMIY\t\t(arb), Specify the semi-axis for z in dust radii\n"
    << "\t\ta3(=1) DEFAULT,\t\t\tBy Default, simulate perfect sphere\n\n"
    << "\t-d,--density DENSITY\t\t(kgm^-^3), Specify density of Dust grain\n"
    << "\t\tDensity(=19600kgm^-^3) DEFAULT,\tBy Default, Tungsten Density\n\n"
    << "\t-ex,--efieldx EFIELDX\t(double), Specify the x component of a background electric field\n"
    << "\t-ey,--efieldx EFIELDY\t(double), Specify the y component of a background electric field\n"
    << "\t-ez,--efieldx EFIELDZ\t(double), Specify the z component of a background electric field\n"
    << "\t-p,--potential POTENTIAL\t(double), Specify the potential of Dust grain normalised to electron temperature\n"
    << "\t\tPotential(=-2.5eV) DEFAULT,\tBy Default, OML Potential in Ti=Te Hydrogen plasma\n\n"
    << "\t-m,--magfield MAGFIELD\t\t(T), Specify the magnetic field (z direction)\n"
    << "\t\tBMag(=1.0T) DEFAULT,\t\tBy Default, magnetic field is 1.0T upwards in vertical z\n\n"
    << "\t-n,--normalised NORMALISED\t(bool), whether normalisation (following Sonmor & Laframboise) is on or off\n"
    << "\t\tNormalisedVars(=0) DEFAULT,\tFalse, By Default use Tesla and electron volts\n\n"
    << "\t-te,--etemp ETEMP\t\t(eV), Specify the temperature of plasma electrons\n"
    << "\t\teTemp(=1eV) DEFAULT,\n\n"
    << "\t-ne,--edensity EDENSITY\t\t(m^-^3), Specify the plasma electron density\n"
    << "\t\teDensity(=1e18m^-^3) DEFAULT,\tTokamak density\n\n"
    << "\t-ti,--itemp ITEMP\t\t(eV), Specify the temperature of Ions\n"
    << "\t\tiTemp(=1eV) DEFAULT,\n\n"
    << "\t-ni,--idensity IDENSITY\t\t(m^-^3), Specify the plasma ion density\n"
    << "\t\tiDensity(=1e18m^-^3) DEFAULT,\tTokamak density\n\n"
    << "\t-c,--ichance ICHANCE\t\t\t(eV), Specify the probability of generating an Ion\n"
    << "\t\tiChance(=-0.5) DEFAULT,\tFicticious ion generation probability: i.e Self-consistently generate ions & electrons\n\n"
    << "\t-u,--zmaxcoeff ZMAXCOEFF\t(double), The upper limit of simulation domain as number of Coulomb Interaction lengths\n"
    << "\t\tzMaxCoeff(=1.0) DEFAULT,\tNumber of Interaction distances from (0,0,Radius) plane to max of simulation domain\n\n"
    << "\t-l,--zmincoeff ZMINCOEFF\t(double), The lower limit of simulation domain as number of Coulomb Interaction lengths\n"
    << "\t\tzMaxCoeff(=1.0) DEFAULT,\tNumber of Interaction distances from (0,0,Radius) plane to min of simulation domain\n\n"
    << "\t-z,--zboundforce ZBOUNDFORCE\t(double), Force the absolute value of simulation domain upper and lower boundaries\n"
    << "\t\tZBoundForce(=0.0) DEFAULT,\tBy Default, use -u and -l to determine height of injection plane\n\n"
    << "\t-b,--impactpar IMPACTPAR\t(double), Specify the radial limit of simulation domain as number of distances\n"
    << "\t\tImpactPar(=2.0) DEFAULT,\tBy Default, Radial extent of injection is three gyro-radii from centre\n\n"
    << "\t-f,--forceimppar FORCEIMPPAR\t(double), Force the absolute value of simulation radial distance\n"
    << "\t\tForceImpPar(=0.0) DEFAULT,\tBy Default, use -b to determine radial extent of injection plane\n\n"
    << "\t-i,--imax IMAX\t\t\t(int), Specify the number of particles to be launched\n"
    << "\t\timax(=10000) DEFAULT,\t\tBy Default, inject 10,000 particles\n\n"
    << "\t-j,--jmax JMAX\t\t\t(int), Specify the number of particles to be collected (not exceeding imax)\n"
    << "\t\tjmax(=5000) DEFAULT,\t\tBy Default, stop simulation if 5,000 particles are collected\n\n"
    << "\t-rm,--rmax RMAX\t\t\t(int), Specify the number of reflections in z axis before assuming orbit misses\n"
    << "\t\trmax(=15) DEFAULT,\t\tBy Default, stop simulation if Particle reflects in z axis 15 times\n\n"
    << "\t-t,--timestep TIMESTEP\t\t(double), Specify the multiplicative factor for the time step\n"
    << "\t\tTimeStepFactor(=0.0005) DEFAULT,\n\n"
    << "\t-no,--number NUMBER\t\t\t(int), Specify the number of particles to be captured before saving\n"
    << "\t\tNumber(=1000) DEFAULT,\t\tBy Default, store average values after collecting 1000 particles\n\n"
    << "\t-v,--driftvel DRIFTVEL\t\t(m s^-^1), Specify the drift velocity of the plasma\n"
    << "\t\tDriftVel(=0.0) DEFAULT,\t\tBy Default, No drift velocity\n\n"
    << "\t-se,--seed SEED\t\t\t(double), Specify the seed for the random number generator\n"
    << "\t\tSeed(=1.0) DEFAULT,\t\tBy Default, Seed is 1.0\n\n"
    << "\t-sa,--Saves SAVES\t\t\t(int), Specify the number of particles before saving a run\n"
    << "\t\tSaves(=1000) DEFAULT,\t\tBy Default, Save data to Meta datafile once per 1000.0 particles\n\n"
    << "\t-o,--output OUTPUT\t\t(string), Specify the suffix of the output file\n"
    << "\t\tsuffix(='.txt') DEFAULT,\tBy Default, Save data to Data/DiMPl.txt\n\n"
    << std::endl;
    #ifdef VARIABLE_CSCALE
    std::cerr << "\n\nAdditional Options from VARIABLE_CSCALE!\n"
    << "\t-jm,--jmin JMIN\t\t\t(int), Specify the number of particles to be collected before saving charge\n"
    << "\t\tjmin(=20) DEFAULT,\t\tBy Default, re-assess charging scale after collecting 20 charges\n\n"
    << "\t-jf,--jfin JMIN\t\t\t(int), Specify the number of particles to be collected in final save\n"
    << "\t\tjfin(=100) DEFAULT,\t\tBy Default, collect 100 particles in the final save\n\n";
    #endif

}

/** @brief Function to process user command line input
 *  @param argc The number of arguments input by the user
 *  @param argv The character array which contains the users input
 *  @param i A counter indicating the argument which is being processed
 *  @param ss0 The string stream which is used to process command line input
 *  @param Temp The variable of type T which is being filled with user input
 *  @return An integer representing status of
 *
 *  Process user command line input and return status of success of failure
 */
template<typename T> int InputFunction(int &argc, char* argv[], int &i, std::stringstream &ss0, T &Temp){
    if (i + 1 < argc) { //!< Make sure we aren't at the end of argv!
        i+=1; //!< Increment 'i' so we don't get the next argv[i].
        ss0 << argv[i]; 
        ss0 >> Temp;
        ss0.clear(); ss0.str("");
        return 0;
    }else{ //!< Uh-oh, there was no argument to the destination option.
        std::cerr << "\noption requires argument." << std::endl;
        return 1;
    }

}

#ifdef SPHERICAL_INJECTION
/** @brief Function to process user command line input
 *  @param v pointer to the three vector of velocity in spherical coordinates
 *  @param phi the angle phi in the spherical coordinate system
 *  @param theta the angle theta in the spherical coordinate system
 *  @param vx pointer to x component of cartesian velocity
 *  @param vy pointer to y component of cartesian velocity
 *  @param vz pointer to z component of cartesian velocity
 *  @author D. M. Thomas (drew.thomas07@imperial.ac.uk)
 *
 *  Convert a velocity in spherical coordinates to a velocity in Cartesian
 *  coordinates, at a position given in spherical coordinates.
 */
void velocity_in_cartesian_coords(double* v, double phi, double theta, double* vx, double* vy, double* vz)
{
    *vx = (v[0] * cos(phi) * sin(theta))
          - (v[1] * sin(phi)) + (v[2] * cos(phi) * cos(theta));
    *vy = (v[0] * sin(phi) * sin(theta))
          + (v[1] * cos(phi)) + (v[2] * sin(phi) * cos(theta));
    *vz = (v[0] * cos(theta)) - (v[2] * sin(theta));
}

/** @brief Generate pair of correlated normal random variates
 *  @param sd standard deviation of the distribution
 *  @param nrv1 pointer to the first random variable
 *  @param nrv2 pointer to the second random variable
 *  @param mt mersenne twister which generates random numbers
 *  @author D. M. Thomas (drew.thomas07@imperial.ac.uk)
 *
 *  Generate a pair of normal random variates with mean zero and store them
 *  in `nrv1` and `nrv2`.
 */
void nrv_pair(double sd, double* nrv1, double* nrv2, std::mt19937 &mt)
{
    double r;
    double theta;
    long double urv1;

    std::uniform_real_distribution<double> rad(0.0, 1.0); // IONS

    long double urv2 = rad(mt);
    //!< Calculate the variates with the Box-Muller transform's polar form.
    do {
        urv1 = rad(mt);
    } while (urv1 == 0.0);  //!< `rnd` very occasionally returns zero!
    r = sqrt(-2.0 * (double) logl(urv1));
    theta = 2.0 * PI * urv2;
    *nrv1 = sd * r * cos(theta);
    *nrv2 = sd * r * sin(theta);
}
#endif

/** @brief Generate randomly distributed initial positions and velocities
 *  @param Position reference to three vector with generated position
 *  @param Velocity reference to three vector with generated velocity
 *  @param ImpactParameter radius of injection plane (circle or sphere)
 *  @param ProbUpper probability of injecting particles on upper plane
 *  @param zmin distance to lower injection plane
 *  @param zmax distance to upper injection plane
 *  @param DriftNorm the background flow velocity, shifts distribution
 *  @param ThermalVel the thermal velocity defining width of distribution
 *  @param mt mersenne twister which generates random numbers
 *
 *  Generate the random initial positions and velocities of particles over 
 *  distributions determined by switches. Default is uniformly distributed
 *  positions over circular area with velocities given by rand_mwts(). 
 *  Spherical injection and point injection are also possible
 */
void GenerateOrbit(threevector &Position, threevector &Velocity, const double &ImpactParameter, const double &ProbUpper, const double &zmin, const double zmax, const double DriftNorm, const double ThermalVel, std::mt19937 &mt){

    // ***** DEFINE RANDOM NUMBER GENERATOR ***** //
    //!< See https://en.wikipedia.org/wiki/Maxwell%E2%80%93Boltzmann_distribution
    //!< search for "Each component of the velocity vector has a normal distribution"

    std::uniform_real_distribution<double> rad(0.0, 1.0); // IONS
    #ifdef SPHERICAL_INJECTION
        // ***** RANDOMISE POSITION SPHERICALLY ***** //
        double phi_pos   = 2.0*PI*rad(mt);
        double theta_pos = acos(2.0*rad(mt)-1.0);
        Position.setx(ImpactParameter*sin(theta_pos)*cos(phi_pos));
        Position.sety(ImpactParameter*sin(theta_pos)*sin(phi_pos));
        Position.setz(ImpactParameter*cos(theta_pos));
    
    
        // ***** RANDOMISE VELOCITY SPHERICALLY ***** //
/*	POT Style velocity generation
        double v[3],v_temp[3];  //!< 0 is v_r, 1 is v_phi, and 2 is v_theta
        nrv_pair(ThermalVel, &(v[0]), &(v[1]),mt);
        nrv_pair(ThermalVel, &(v[2]), &(v[2]),mt);

        if (v[0] > 0.0) {
            //!< No point injecting a particle at the outer boundary
            //!<   with positive radial velocity. 
            v[0] = -v[0];
        }
*/
        
        double invel = rand_mwts(0.0,ThermalVel,mt);
        std::normal_distribution<double> Gaussdist(0.0,ThermalVel);
        double v[3], v_temp[3];
        v[0]= -invel;
        v[1]= Gaussdist(mt);
        v[2]= Gaussdist(mt);

        /* Translate the injection velocity in spherical coordinates into
           the desired Cartesian coordinates. Luckily I already had this
           worked out for John and me's spherical absorber problem! */
        velocity_in_cartesian_coords(v, phi_pos, theta_pos, &(v_temp[0]), &(v_temp[1]), &(v_temp[2]));

        Velocity.setx(v_temp[0]);
        Velocity.sety(v_temp[1]);
        Velocity.setz(v_temp[2]+DriftNorm);
        
    #elif defined(POINT_INJECTION)
        // ***** INJECT AT SINGLE POINT WITH DRIFT VELOCITY ***** //
        Position.setx(0.0);
        Position.sety(0.0);
        Position.setz(zmax);
        
        Velocity.setx(0.0);
        Velocity.sety(0.0);
        Velocity.setz(DriftNorm);
    #else
        // ***** RANDOMISE POSITION CYLINDRICALLY ***** //
        double radial_pos=ImpactParameter*sqrt(rad(mt));
        double theta_pos =2*PI*rad(mt);
        Position.setx(radial_pos*cos(theta_pos));
        Position.sety(radial_pos*sin(theta_pos));
    
        // ***** RANDOMISE VELOCITY CYLINDRICALLY ***** //
        //  Following work from:
        //  Generating equally weighted test particles from the one-way flux of a drifting Maxwellian
        //  T Makkonen, M I Airila & T Kurki-Suonio
        //  http://iopscience.iop.org/article/10.1088/0031-8949/90/1/015204/data

        double invel(0.0);

        if( rad(mt) > ProbUpper ){
            Position.setz(zmax);
            invel = -rand_mwts(-DriftNorm,ThermalVel,mt);   // Generate z-velocity here to determine starting position 
        }else{
            Position.setz(zmin);
            invel = rand_mwts(DriftNorm,ThermalVel,mt); // Generate z-velocity here to determine starting position 
        }
        std::normal_distribution<double> Gaussdist(0.0,ThermalVel);

        Velocity.setx(Gaussdist(mt));
        Velocity.sety(Gaussdist(mt));
        Velocity.setz(invel);
    #endif
}

/** @brief Implement Boris algorithm to solve particle trajectories
 *  @param MASS the mass of the particle
 *  @param Efield reference to the three vector of electric field
 *  @param BField reference to the three vector of magnetic field
 *  @param dt the time step used in solving algorithm
 *  @param Velocity reference to the three vector of particle velocity
 *  @param SPEC_CHARGE the charge of plasma particle species
 *
 *  Solve particle trajectories explicitly by the Boris algorithm. updates 
 *  velocity using the Boris method, Birdsall, Plasma Physics via Computer 
 *  Simulation, p.62
 */
static void UpdateVelocityBoris(double MASS, const threevector& Efield, const threevector& BField, double dt, threevector &Velocity, const int SPEC_CHARGE){

    /*magnitude of t, squared*/
    double t_mag2 = (BField*0.5*SPEC_CHARGE*dt).square();

    /*v prime*/
    threevector v_prime = Velocity + Efield*0.5*(SPEC_CHARGE/MASS)*dt 
                + ((Velocity + Efield*0.5*(SPEC_CHARGE/MASS)*dt)^BField*0.5*SPEC_CHARGE*dt);
    
    /*v prime*/
    threevector v_plus = Velocity + Efield*0.5*(SPEC_CHARGE/MASS)*dt 
                + (v_prime^(2.0*BField*0.5*SPEC_CHARGE*dt*(1.0/(1.0+t_mag2))));
    
    /*v n+1/2*/
    Velocity = v_plus + Efield*0.5*(SPEC_CHARGE/MASS)*dt;
}

/** @brief Calculate the electric field due to central coulomb potential
 *  @param Position reference to the three vector of particle position
 *  @param Charge the charge of the particle
 *  @param COULOMB_NORM the normalisation of the electric field
 *  @return threevector of the coulomb electric field at \p Position
 *
 *  Calculate the coulomb electric field for a \p Charge at position 
 *  \p Position with normalisation \p COULOMB_NORM
 */
#ifdef COULOMB_POTENTIAL
threevector CoulombField(const threevector &Position, double Charge, double COULOMB_NORM){
    return (COULOMB_NORM*Charge/Position.square())*Position.getunit();
}
#endif

/** @brief Calculate the electric field due to central debye-huckel potential
 *  @param Position reference to the three vector of particle position
 *  @param Charge the charge of the particle
 *  @param DebyeLength the debye length of the plasma
 *  @param COULOMB_NORM the normalisation of the electric field
 *  @return threevector of the debye-huckel electric field at \p Position
 *
 *  Calculate the debye-huckel electric field for a \p Charge at position 
 *  \p Position with normalisation \p COULOMB_NORM and debye length 
 *  \p DebyeLength
 */
#ifdef DEBYE_POTENTIAL
threevector DebyeHuckelField(const threevector &Position, double Charge, double DebyeLength, double COULOMB_NORM){
    if(Charge==0.0) return threevector(0.0,0.0,0.0);
    return COULOMB_NORM*Charge*(1.0/(Position.mag3()))*exp(-(Position.mag3()-1.0)/DebyeLength)*(1.0/Position.mag3()+1.0/DebyeLength)*Position.getunit();
}
#endif

/** @brief Main function defining DiMPl program
 *  @param argc the number of command line inputs given by the user
 *  @param argv the character array defining user command line inputs
 *  @return return status defining the status of the program
 *
 *  DiMPl calculates the trajectories of ions and electrons in the vicinity 
 *  of a charged conducting sphere. See README and docs for more information.
 */
int main(int argc, char* argv[]){
    
    // ***** TIMER AND FILE DECLERATIONS        ***** //
    clock_t begin = clock();
    std::string filename = "Data/DiMPl";
    std::string suffix  = ".txt";
    DECLARE_TRACK();
    DECLARE_CHARGE(); //!< Data file for recording dynamic charging behaviour
    DECLARE_MOM();    //!< Data file for momentum of missed particles
    DECLARE_AVEL();   //!< Data file for collected angular momentum
    DECLARE_LMOM();   //!< Data file for collected linear momentum
    DECLARE_CHA();    //!< Data file for charge
    DECLARE_SPOS();   //!< Data file for starting positions
    DECLARE_EPOS();   //!< Data file for end positions
    DECLARE_APP();    //!< Date file for closest approaches
    DECLARE_CURR();   //!< Data file for the Currents
    DECLARE_TOT();    //!< Data file for the particle totals
    std::ofstream RunDataFile;   //!< Data file for containing the run 
    std::ofstream InputDataFile; //!< Data file for containing the input

    // ************************************************** //


    // ***** DEFINE DUST PARAMETERS         ***** //
    double Radius         = 1e-6;  //!< m, Radius of dust
    double Spin           = 0.0;   //!< hz, Initial rotation rate
    double Density        = 19600; //!< kg m^-^3, Tungsten
    double Potential      = -2.5;  //!< Normalised Potential, 
    double BMag           = 1.0;   //!< Tesla, Magnitude of magnetic field
    double BMagIn         = BMag;  //!< (arb), input magnetic field,in normalised units or Tesla
    bool   NormalisedVars = false; //!< Is magnetic field Normalised according to Sonmor & Laframboise?
    double a1       = 1.0;         //!< Semi-axis for x in dust-grain radii
    double a2       = 1.0;         //!< Semi-axis for y in dust-grain radii 
    double a3       = 1.0;         //!< Semi-axis for z in dust-grain radii

    // ************************************************** //


    // ***** DEFINE PLASMA PARAMETERS       ***** //
    double EFieldx      = 0.0;  //!< V/m, x component of electric field
    double EFieldy      = 0.0;  //!< V/m, x component of electric field
    double EFieldz      = 0.0;  //!< V/m, x component of electric field
    double iTemp        = 1.0;  //!< Ion Temperature, eV
    double eTemp        = 1.0;  //!< Electron Temperature, eV
    double eDensity     = 1e18; //!< m^(-3), Electron density
    double iDensity     = 1e18; //!< m^(-3), Ion density
    double DriftVel     = 0.0;  //!< m s^-1, This is the Temperature of the species being considered!<
    double zMaxCoeff    = 1.0;  //!< Arb, Number of Interaction distances from 0,0 plane to max of simulation domain
    double zMinCoeff    = 1.0;  //!< Arb, Number of Interaction distances from 0,0 plane to min of simulation domain
    double ZBoundForce  = 0.0;  //!< Arb, Number of dust grain radii to vertical edge of simulation domain
    double ImpactPar    = 2.0;  //!< Species gyro-radii, Multiplicative factor for the Impact Parameter
    double ForceImpPar  = 0.0;  //!< Number of dust grain radii to radial edge of simulation domain
    double iChance      = -0.5; //!< Manually set probability of Generating an ion, negative will cause self-consistent
    unsigned long long imax = 10000;//!< Arb, Maximum number of particles to be launched
    unsigned long long jmax = 5000; //!< Arb, Number of particles to be collected
    #ifdef VARIABLE_CSCALE
    unsigned long long jmin = 20;   //!< Arb, Minimum number of particles collected before summing mean of charge
    unsigned long long jfin = 100;  //!< Arb, Minimum number of particles collected in the final save for averaging
    #endif
    unsigned long long num  = 1000; //!< Arb, Number of particles to be collected before saving
    double TimeStepFactor   = 0.0005; //!< Arb, Multiplicative factor used to determine size of the timestep
    unsigned int Saves(100);    //!<Arb, Number of particles to be collected before saving in a run
    unsigned int reflectionsmax(15); //!< Arb, Number of reflections before rejecting particles


    // ************************************************** //


    // ***** RANDOM NUMBER GENERATOR        ***** //
    //!< Arb, Seed for the random number generator
    double seed     = 1.0;
    
    // ************************************************** //


    // ***** DETERMINE USER INPUT ***** //
    std::vector <std::string> sources;
    std::stringstream ss0;
    for (int i = 1; i < argc; ++i){ //!< Read command line input
        std::string arg = argv[i];
        int InputStatus(0);
        if     ( arg == "--help"    || arg == "-h" ){   show_usage( argv[0]); return 0;         }
        else if( arg == "--radius"  || arg == "-r" )    
            InputStatus = InputFunction(argc,argv,i,ss0,Radius);
        else if( arg == "--spin"    || arg == "-s" )    
            InputStatus = InputFunction(argc,argv,i,ss0,Spin);
        else if( arg == "--semix"   || arg == "-a1")    
            InputStatus = InputFunction(argc,argv,i,ss0,a1);
        else if( arg == "--semiy"   || arg == "-a2")    
            InputStatus = InputFunction(argc,argv,i,ss0,a2);
        else if( arg == "--semiz"   || arg == "-a3")    
            InputStatus = InputFunction(argc,argv,i,ss0,a3);
        else if( arg == "--density"     || arg == "-d" )    
            InputStatus = InputFunction(argc,argv,i,ss0,Density);
        else if( arg == "--efieldx"   || arg == "-ex" )    
            InputStatus = InputFunction(argc,argv,i,ss0,EFieldx);
        else if( arg == "--efieldy"   || arg == "-ey" )    
            InputStatus = InputFunction(argc,argv,i,ss0,EFieldy);
        else if( arg == "--efieldz"   || arg == "-ez" )    
            InputStatus = InputFunction(argc,argv,i,ss0,EFieldz);
        else if( arg == "--potential"   || arg == "-p" )    
            InputStatus = InputFunction(argc,argv,i,ss0,Potential);
        else if( arg == "--magfield"    || arg == "-m" )    
            InputStatus = InputFunction(argc,argv,i,ss0,BMagIn);
        else if( arg == "--normalised"  || arg == "-n" )    
            InputStatus = InputFunction(argc,argv,i,ss0,NormalisedVars);
        else if( arg == "--etemp"   || arg == "-te")    
            InputStatus = InputFunction(argc,argv,i,ss0,eTemp);
        else if( arg == "--edensity"    || arg == "-ne")    
            InputStatus = InputFunction(argc,argv,i,ss0,eDensity);
        else if( arg == "--itemp"   || arg == "-ti")    
            InputStatus = InputFunction(argc,argv,i,ss0,iTemp);
        else if( arg == "--idensity"    || arg == "-ni")    
            InputStatus = InputFunction(argc,argv,i,ss0,iDensity);
        else if( arg == "--ichance"     || arg == "-c" )    
            InputStatus = InputFunction(argc,argv,i,ss0,iChance);
        else if( arg == "--zmaxcoeff"   || arg == "-u" )    
            InputStatus = InputFunction(argc,argv,i,ss0,zMaxCoeff);
        else if( arg == "--zmincoeff"   || arg == "-l" )    
            InputStatus = InputFunction(argc,argv,i,ss0,zMinCoeff);
        else if( arg == "--zboundforce" || arg == "-z" )    
            InputStatus = InputFunction(argc,argv,i,ss0,ZBoundForce);
        else if( arg == "--impactpar"   || arg == "-b" )    
            InputStatus = InputFunction(argc,argv,i,ss0,ImpactPar);
        else if( arg == "--forceimppar" || arg == "-f" )    
            InputStatus = InputFunction(argc,argv,i,ss0,ForceImpPar);
        else if( arg == "--imax"    || arg == "-i" )    
            InputStatus = InputFunction(argc,argv,i,ss0,imax);
        #ifdef VARIABLE_CSCALE
        else if( arg == "--jmin"    || arg == "-jm")    
            InputStatus = InputFunction(argc,argv,i,ss0,jmin);
        else if( arg == "--jfin"    || arg == "-jf")    
            InputStatus = InputFunction(argc,argv,i,ss0,jfin);
        #endif
        else if( arg == "--jmax"    || arg == "-j" )    
            InputStatus = InputFunction(argc,argv,i,ss0,jmax);
        else if( arg == "--rmax"    || arg == "-rm")    
            InputStatus = InputFunction(argc,argv,i,ss0,reflectionsmax);
        else if( arg == "--time"    || arg == "-t" )    
            InputStatus = InputFunction(argc,argv,i,ss0,TimeStepFactor);
        else if( arg == "--number"  || arg == "-no")    
            InputStatus = InputFunction(argc,argv,i,ss0,num);
        else if( arg == "--driftvel"    || arg == "-v" )
            InputStatus = InputFunction(argc,argv,i,ss0,DriftVel);
        else if( arg == "--seed"    || arg == "-se")    
            InputStatus = InputFunction(argc,argv,i,ss0,seed);
        else if( arg == "--Saves"   || arg == "-sa")    
            InputStatus = InputFunction(argc,argv,i,ss0,Saves);
        else if( arg == "--output"  || arg == "-o" )    
            InputStatus = InputFunction(argc,argv,i,ss0,suffix);
        else{
            sources.push_back(argv[i]);
        }
        if( InputStatus == 1 ){
            std::cerr << "\nError! Input not recognised";
            return 1;
        }
    }
    //!< Input checking
    if( Radius < 0.0 )
        std::cerr << "\nError! Probe Radius is negative\nRadius : " << Radius;
    if( Density < 0.0 )
        std::cerr << "\nError! Probe Density is negative\nDensity : " << Density;
    if( eTemp < 0.0 )
        std::cerr << "\nError! Electron Temperature is negative\neTemp : " << eTemp;
    if( eDensity < 0.0 )
        std::cerr << "\nError! Electron Density is negative\neDensity : " << eDensity;
    if( iTemp < 0.0 )
        std::cerr << "\nError! Ion Temperature is negative\niTemp : " << iTemp;
    if( iDensity < 0.0 )
        std::cerr << "\nError! Ion Density is negative\niDensity : " << iDensity;
    if( iChance < 0.0 )
        std::cout << "\nWarning! Chance of generating Ion is negative, self-consistent flux assumed\niChance : " << iChance;
    if( zMinCoeff < 0.0 )
        std::cerr << "\nError! Lower Vertical Boundary Parameter is negative\nzMinCoeff : " << zMinCoeff;
    if( zMaxCoeff < 0.0 )
        std::cerr << "\nError! Upper Vertical Boundary Parameter is negative\nzMaxCoeff : " << zMaxCoeff;
    if( ZBoundForce < 0.0 )
        std::cerr << "\nError! Force Vertical Boundaries Parameter is negative\nZBoundForce : " << ZBoundForce;
    if( ImpactPar < 0.0 )
        std::cerr << "\nError! Impact Parameter is negative\nImpactPar : " << ImpactPar;
    if( ForceImpPar < 0.0 )
        std::cerr << "\nError! Force Impact Parameter is negative\nForceImpPar : " << ForceImpPar;
    if( imax < jmax )
        std::cerr << "\nError! Total particle goal less than captured particle goal\nimax < jmax : " 
            << imax << " < " << jmax;
    if( jmax < num )
        std::cout << "\nWarning! Save interval less than captured particle goal. No Angular data recorded\nnum < jmax : " 
            << num << " < " << jmax;
    #ifdef VARIABLE_CSCALE
    if( jfin == jmin ){
        std::cout << "\nWarning! Final collected equals minimum collected!\njfin == jmin : " 
            << jfin << " == " << jmin << "\nsetting jfin = jmin+1";
        jfin = jmin+1;
    }
    #endif
    if( Saves > imax ){
        std::cout << "\nwarning! Saves greater than number of simulated particles. Code won't run!\nsetting Saves = imax";
        Saves = imax;
    }

    // ***** WRITE INPUT DATA FILE        ***** //
    //!< Save program configuration to a file with Input
    InputDataFile.open(filename + "_Input" + suffix);
    InputDataFile << "## Input Data File ##\n";
    InputDataFile << "#Input:\nr\ts\ta1\ta2\ta3\td\tp\tm\tn\tte\tne\tti\tni\tc\tu\tl\tz\tb\tf\ti\tj\tt\tno\tv\tse\tsa\to";
    InputDataFile << "\n" << Radius << "\t" << Spin << "\t" << a1 << "\t" << a2 << "\t" << a3 << "\t" << Density  << "\t" << Potential << "\t" << BMagIn << "\t" << NormalisedVars << "\t" << eTemp << "\t" << eDensity<< "\t" << iTemp << "\t" << iDensity << "\t" << iChance << "\t" << zMaxCoeff << "\t" << zMinCoeff << "\t" << ZBoundForce << "\t" << ImpactPar << "\t" << ForceImpPar << "\t" << imax << "\t" << jmax  << "\t" << TimeStepFactor << "\t" << num << "\t" << DriftVel << "\t" << seed << "\t" << Saves << "\t" << suffix;
    InputDataFile.close();
    #ifdef SAVE_TRACKS
    if( imax >= 1000 ){
        std::cout << "\nWarning! Attempting to store more than 1000 tracks!\ni = " << imax;
        std::cout << "\nContinue?...\n";
        std::cin.get();
    }
    #endif

    // ************************************************** //


    //!< If species is positively charged, we assume it's a singly charged ion. Otherwise, singly charged electron
    double MASS = dimplconsts::Mp;  //!< kg, This is the Mass to which quantities are normalised 
    a1 = 1.0/(a1*a1);
    a2 = 1.0/(a2*a2);
    a3 = 1.0/(a3*a3);
    double MassRatio    = sqrt(MASS/Me);
    double DustMass     = (4.0/3.0)*PI*pow(Radius,3)*Density;
    if( NormalisedVars ){   // If we're using S&L normalised units but iChance is undertermined

        if( iChance == 0.0 ){ // If we are simulating only Electrons
                    BMag = sqrt(PI/2.0)*BMagIn*sqrt(Me*eTemp/echarge)/Radius;   // BMag normalised to Electrons
        }else{  // If we are simulating only Ions or otherwise Ions and electrons.
            BMag = sqrt(PI/2.0)*BMagIn*sqrt(MASS*iTemp/echarge)/Radius;   // BMag normalised to Ions
        }
        DriftVel = DriftVel*sqrt(echarge*iTemp/MASS);
    }else{
        BMag = BMagIn;
                Potential = Potential*echarge/(echarge*eTemp);  // Convert from SI Potential to normalised potential
    }

    // ************************************************** //


    // ***** NORMALISATION              ***** //
    // Normalise TIME to the Gyro-Radius of an Ion at B=100T
    // Normalise MASS to Ion Mass
    // Normalise DISTANCE to Dust Radius
    // Normalise CHARGE to fundamental charge
    double MAGNETIC(100);
        double Tau = MASS/(echarge*MAGNETIC);

<<<<<<< HEAD
	double PotentialNorm	= Potential*(eTemp*echarge)*4*PI*epsilon0*Radius/pow(echarge,2.0);	// Normalised Charge,
	double DriftNorm	= DriftVel*Tau/(Radius);
	double DebyeLength 	= sqrt((epsilon0*echarge*eTemp)/(eDensity*pow(echarge,2.0)))/Radius;
	double A_Coulomb	= Mp/(4.0*PI*epsilon0*MAGNETIC*MAGNETIC*Radius*Radius*Radius);

	#ifdef VARIABLE_CSCALE
	double ChargeScale 	= eTemp*4.0*PI*epsilon0*Radius/(2.0*echarge); // Divide by 2 as we don't want full scale
	#endif
	double AngularScale 	= 1.0;//echarge*eTemp*PI*Radius*sqrt(echarge*eTemp/Me)/(Tau*DustMass);

	// ************************************************** //


	// ***** DEFINE FIELD PARAMETERS 		***** //
	threevector Bhat(0.0,0.0,1.0);	// Direction of magnetic field, z dir.

	// ************************************************** //
	

	// ***** DEFINE SIMULATION SPACE 		***** //
	// See : https://en.wikipedia.org/wiki/Maxwell%E2%80%93Boltzmann_distribution
	// For reasoning on choice of Velocity vector
	double iThermalVel	= sqrt(echarge*iTemp/Mp)*(Tau/Radius);		// Normalised Ion Thermal velocity
	double eThermalVel	= sqrt(echarge*eTemp/Me)*(Tau/Radius);	// Normalised Electron Thermal velocity

	double iRhoTherm = 0.0;					// Ion gyro-radii are zero by Default
	double eRhoTherm = 0.0;					// Electron gyro-radii are zero by Default
//	double TimeStepe = TimeStepFactor/fabs(A_Coulomb*MassRatio*MassRatio); // Normalised time step for electrons
//	double TimeStepi = TimeStepFactor/fabs(A_Coulomb);	// Normalised time step for ions
	double TimeStepe = TimeStepFactor;
	double TimeStepi = TimeStepFactor;
	if( BMag == 0.0 && Potential == 0.0 ){
		TimeStepi = 0.01/iThermalVel;
		TimeStepe = 0.01/eThermalVel;
	}
	if( BMag != 0.0 ){						// If Magnetic field is non-zero
		// Calculate thermal GyroRadius for ions and electrons normalised to dust grain radii
		iRhoTherm	= iThermalVel/(BMag/MAGNETIC); 
		eRhoTherm	= eThermalVel/(pow(MassRatio,2)*BMag/MAGNETIC); 
		
		// Balance electrostatic and magnetic forces to determine impact parameter term

//		iCoulombImpactParameter   = sqrt(fabs(echarge*PotentialNorm
//						/(4.0*PI*epsilon0*sqrt(echarge*iTemp/Mp)*BMag)))/Radius;
//		eCoulombImpactParameter   = sqrt(fabs(echarge*PotentialNorm
//						/(4.0*PI*epsilon0*sqrt(echarge*eTemp/Mp)*BMag)))/Radius;

		if( NormalisedVars ){
			iRhoTherm	= 1.0/BMagIn;
			eRhoTherm	= 1.0/BMagIn;
			
			if( iChance != 0.0 ){ // If there is a finite probability of simulating ions
				eRhoTherm       = 1.0/(BMagIn*MassRatio);
			}
		}
		// Time step limited by gyro-motion
		if( TimeStepFactor*eRhoTherm/eThermalVel < TimeStepe ){
			TimeStepe       = TimeStepFactor*eRhoTherm/eThermalVel;   // 1% of Gyro-radius size
		}
		if( TimeStepFactor*iRhoTherm/iThermalVel < TimeStepi ){
	                TimeStepi       = TimeStepFactor*iRhoTherm/iThermalVel;   // 1% of Gyro-radius size
		}
		if( Potential == 0.0 ){
			// Uncharged sphere, time step limited by gyro-motion or thermal velocity
			TimeStepe       = TimeStepFactor*eRhoTherm/eThermalVel;   // 1% of Gyro-radius size
	                TimeStepi       = TimeStepFactor*iRhoTherm/iThermalVel;   // 1% of Gyro-radius size
			if( TimeStepFactor/iThermalVel < TimeStepi ){
				TimeStepi	= TimeStepFactor/iThermalVel;  // Check timestep less than dust radius
			}
			if( TimeStepFactor/eThermalVel < TimeStepe ){
				TimeStepe	= TimeStepFactor/eThermalVel;  // Check timestep less than dust radius
			}
		}
	}

	// Account for non-spherical impact factor, chose larger of two semi axis
	double semiaxisDistortion=1.0;
	if( a1 < a2 ){
		semiaxisDistortion=a1;
	}else{
		semiaxisDistortion=a2;
	}
	double iImpactParameter = 1.0/sqrt(semiaxisDistortion)+ImpactPar*(iRhoTherm+DebyeLength);
	double eImpactParameter = 1.0/sqrt(semiaxisDistortion)+ImpactPar*(eRhoTherm+DebyeLength);
	if( ForceImpPar > 0.0 ){
		iImpactParameter = 1.0+ForceImpPar;
		eImpactParameter = 1.0+ForceImpPar;
	}

	double iCoulombImpactParameter  = 10.0*fabs(echarge*echarge*PotentialNorm/(2*PI*epsilon0*echarge*iTemp))/Radius; // Balance Coulomb to kinetic energy
	double eCoulombImpactParameter  = 10.0*fabs(echarge*echarge*PotentialNorm/(2*PI*epsilon0*echarge*eTemp))/Radius; // Balance Coulomb to kinetic energy

	double ezmax = 1.05/sqrt(a3)+zMaxCoeff*eCoulombImpactParameter;
	double ezmin = -1.05/sqrt(a3)-zMinCoeff*eCoulombImpactParameter;
	double izmax = 1.0001/sqrt(a3)+zMaxCoeff*iCoulombImpactParameter;
	double izmin = -1.0001/sqrt(a3)-zMinCoeff*iCoulombImpactParameter;
	if( ZBoundForce > 0.0 ){
		ezmax = 1.0/sqrt(a3)+ZBoundForce;
		ezmin = -1.0/sqrt(a3)-ZBoundForce;
		izmax = ezmax;
		izmin = ezmin;
	}

	// ************************************************** //

	// ***** DEFINE PROBABILITY OF ION GENERATION	***** //
	// Define ratio of flux of electrons to ions
	assert(fabs(ezmax)==fabs(ezmin)); // The min and max heights must match as long as the ProbabilityOfIon is the same for
	assert(fabs(izmax)==fabs(izmin)); // both the top and bottom surfaces.
	#ifdef BOLTZMANN_DENSITY
		#ifdef SPHERICAL_INJECTION
			#ifdef COULOMB_POTENTIAL
			double BoltzmanneDensity = eDensity
					*exp(PotentialNorm*echarge*echarge/(4.0*PI*epsilon0*eImpactParameter*Radius*echarge*eTemp));
			double BoltzmanniDensity = iDensity
					*exp(-PotentialNorm*echarge*echarge/(4.0*PI*epsilon0*iImpactParameter*Radius*echarge*iTemp));
			#else
			double BoltzmanneDensity = eDensity
					*exp(PotentialNorm*echarge*echarge*exp(-(eImpactParameter-1.0)/DebyeLength)
					/(4.0*PI*epsilon0*eImpactParameter*Radius*echarge*eTemp));
			double BoltzmanniDensity = iDensity
					*exp(-PotentialNorm*echarge*echarge*exp(-(iImpactParameter-1.0)/DebyeLength)
					/(4.0*PI*epsilon0*iImpactParameter*Radius*echarge*iTemp));
			#endif
		#else
			#ifdef COULOMB_POTENTIAL
			double BoltzmanneDensity = eDensity
					*exp(PotentialNorm*echarge*echarge/(4.0*PI*epsilon0*ezmax*Radius*echarge*eTemp));
			double BoltzmanniDensity = iDensity
					*exp(-PotentialNorm*echarge*echarge/(4.0*PI*epsilon0*izmax*Radius*echarge*iTemp));
			#else
			double BoltzmanneDensity = eDensity
	                                *exp(PotentialNorm*echarge*echarge*exp(-(ezmax-1.0)/DebyeLength)
					/(4.0*PI*epsilon0*ezmax*Radius*echarge*eTemp));
	                double BoltzmanniDensity = iDensity
	                                *exp(-PotentialNorm*echarge*echarge*exp(-(izmax-1.0)/DebyeLength)
					/(4.0*PI*epsilon0*izmax*Radius*echarge*iTemp));
			#endif
		#endif
	#else
		double BoltzmanneDensity = eDensity;
		double BoltzmanniDensity = iDensity;
	#endif

	double PosFluxi = BoltzmanniDensity*((iThermalVel/sqrt(2.0*PI))*exp(-0.5*DriftNorm*DriftNorm/(iThermalVel*iThermalVel))
			+DriftNorm*0.5*(1.0+erf(DriftNorm/(sqrt(2.0)*iThermalVel))))*pow(iImpactParameter,2);
	double NegFluxi = BoltzmanniDensity*((iThermalVel/sqrt(2.0*PI))*exp(-0.5*DriftNorm*DriftNorm/(iThermalVel*iThermalVel))
			-DriftNorm*0.5*(1.0+erf(-DriftNorm/(sqrt(2.0)*iThermalVel))))*pow(iImpactParameter,2);
	double PosFluxe = BoltzmanneDensity*((eThermalVel/sqrt(2.0*PI))*exp(-0.5*DriftNorm*DriftNorm/(eThermalVel*eThermalVel))
			+DriftNorm*0.5*(1.0+erf(DriftNorm/(sqrt(2.0)*eThermalVel))))*pow(eImpactParameter,2);
	double NegFluxe = BoltzmanneDensity*((eThermalVel/sqrt(2.0*PI))*exp(-0.5*DriftNorm*DriftNorm/(eThermalVel*eThermalVel))
			-DriftNorm*0.5*(1.0+erf(-DriftNorm/(sqrt(2.0)*eThermalVel))))*pow(eImpactParameter,2);

	double TotalFluxProbability = PosFluxi + NegFluxi + PosFluxe + NegFluxe;

	double ProbOfPosFluxe = PosFluxe / TotalFluxProbability;
	double ProbOfNegFluxe = NegFluxe / TotalFluxProbability;
	double ProbOfPosFluxi = PosFluxi / TotalFluxProbability;
	double ProbOfNegFluxi = NegFluxi / TotalFluxProbability;

	double ProbabilityOfIon = ProbOfPosFluxi+ProbOfNegFluxi;
	if( iChance >= 0.0 && iChance <= 1.0 ){
		ProbabilityOfIon = iChance;
		TotalFluxProbability = ProbabilityOfIon*(PosFluxi + NegFluxi) + (1.0-ProbabilityOfIon)*(PosFluxe + NegFluxe);

		ProbOfPosFluxe = (1.0-ProbabilityOfIon)*PosFluxe / TotalFluxProbability;
		ProbOfNegFluxe = (1.0-ProbabilityOfIon)*NegFluxe / TotalFluxProbability;
		ProbOfPosFluxi = ProbabilityOfIon*PosFluxi / TotalFluxProbability;
		ProbOfNegFluxi = ProbabilityOfIon*NegFluxi / TotalFluxProbability;
	}

	// ************************************************** //


	// ***** SEED RANDOM NUMBER GENERATOR IN THREADS***** //
	std::random_device rd;		// Create Random Device
	std::vector<std::mt19937> randnumbers;
	std::uniform_real_distribution<double> rad(0, 1); // IONS
	for(int p = 0; p < omp_get_max_threads(); p ++){
		randnumbers.push_back(std::mt19937(seed+p));
	}

	// ************************************************** //


	// ***** OPEN DATA FILE WITH HEADER 		***** //
	time_t now = time(0);		// Get the time of simulation
	char * dt = ctime(&now);

	OPEN_CHARGE();	HEAD_CHARGE();
	OPEN_MOM();	HEAD_MOM();
	OPEN_AVEL();	HEAD_AVEL();
	OPEN_LMOM();	HEAD_LMOM();
	OPEN_CHA();	HEAD_CHA();
	OPEN_SPOS();	HEAD_SPOS();
	OPEN_EPOS();	HEAD_EPOS();
	OPEN_APP();	HEAD_APP()
	OPEN_CURR();	HEAD_CURR();
	OPEN_TOT();	HEAD_TOT();

	unsigned long long NumberOfIons = ProbabilityOfIon*imax;
	unsigned long long NumberOfElectrons = imax-NumberOfIons;
	
	RunDataFile.open(filename + suffix);
	RunDataFile << "## Run Data File ##\n";
	RunDataFile << "#Date: " << dt;
	RunDataFile << "#Input:\t\tValue\n\nimax (arb #):\t\t"<<imax<<"\njmax (arb #):\t\t"<<jmax<<"\nIon # (arb #):\t\t" << NumberOfIons<<"\nElec # (arb #):\t\t"<<NumberOfElectrons<<"\nProbOfIon (arb):\t"<<ProbabilityOfIon<<"\n\nElectron Gyro (1/Radius):\t"<<eRhoTherm<<"\nElectron Temp (eV):\t\t"<<eTemp<<"\nElec Density (m^-^3):\t\t"<<BoltzmanneDensity<<"\nElectron IP (1/Radius):\t\t"<<eImpactParameter<<"\nElectron zmax (1/Radius):\t"<<ezmax<<"\nElectron zmin (1/Radius):\t"<<ezmin<<"\nElecs Timestep (Tau):\t\t"<<TimeStepe<<"\nProbOfPosFluxe (arb):\t\t"<<ProbOfPosFluxe<<"\nProbOfNegFluxe (arb):\t\t"<<ProbOfNegFluxe<<"\n\nIon Gyro (1/Radius):\t"<<iRhoTherm<<"\nIon Temp (eV):\t\t"<<iTemp<<"\nIon Density (m^-^3):\t"<<BoltzmanniDensity<<"\nIon IP (1/Radius):\t"<<iImpactParameter<<"\nIon zmax (1/Radius):\t"<<izmax<<"\nIon zmin (1/Radius):\t"<<izmin<<"\nIon Timestep (Tau):\t"<<TimeStepi<<"\nProbOfPosFluxi (arb):\t"<<ProbOfPosFluxi<<"\nProbOfNegFluxi (arb):\t"<<ProbOfNegFluxi<<"\n\nRadius (m):\t\t"<<Radius<<"\nSpin (1/Tau):\t\t"<<Spin*Tau<<"\na1 (1/Radius):\t\t"<<(1.0/sqrt(a1))<<"\na2 (1/Radius):\t\t"<<(1.0/sqrt(a2))<<"\na3 (1/Radius):\t\t"<<(1.0/sqrt(a3))<<"\nDensity (kg m^-^3):\t"<<Density<<"\nCharge (1/echarge):\t\t"<<PotentialNorm<<"\nB Field (T or Radius/GyroRad):\t"<<BMag<<"\nDebyeLength (1/Radius):\t\t"<<DebyeLength <<"\nDrift Norm (Radius/Tau):\t"<<DriftNorm<<"\nTime Norm [Tau] (s):\t\t"<<Tau<<"\n\n"<<"RNG Seed (arb):\t\t"<<seed<<"\nOMP_THREADS (arb):\t"<<omp_get_max_threads()<<"\n\n";
	#ifdef SPHERICAL
		RunDataFile << "* SPHERICAL INJECTION *\n";
	#else 
		RunDataFile << "* CYLINDRICAL INJECTION *\n";
	#endif
	#ifdef NO_SPHERE
		RunDataFile << "* NO SPHERE *\n";
	#endif
	#ifdef DEBYE_POTENTIAL
		RunDataFile << "* DEBYE HUCKEL POTENTIAL *\n\n";
	#endif
	#ifdef COULOMB_POTENTIAL
		RunDataFile << "* COULOMB POTENTIAL *\n\n";
	#endif
	#ifdef BOLTZMANN_DENSITY
		RunDataFile << "* BOLTZMANN DENSITY *\n\n";
	#endif	
	// ************************************************** //


	// ***** BEGIN LOOP OVER PARTICLE ORBITS 	***** //
	threevector TotalAngularVel(0.0,0.0,Spin*Tau);

	threevector MeanAngularVel(0.0,0.0,Spin*Tau);
	threevector TotalAngularVelThisStep(0.0,0.0,Spin*Tau);
	threevector MeanAngularVelDiff(0.0,0.0,0.0);

	threevector TotalAngularMom(0.0,0.0,0.0);
	threevector TotalInjectedMomCaptured(0.0,0.0,0.0);
	threevector TotalInjectedMomMissed(0.0,0.0,0.0);
	threevector TotalLostMom(0.0,0.0,0.0);

	#ifdef VARIABLE_CSCALE
	double MeanChargeSave = PotentialNorm;	// Initialise the mean charge as starting charge
	double TotalChargeInSave=PotentialNorm;// Initialise the charge collected in this save
	double MeanChargeDiff(0.0);  		// Initial Mean charge diff is zero
	double OldMeanChargeDiff(0.0); 		// Initial Mean charge diff is zero
	#endif	

	#ifdef CALCULATE_MOM
	threevector LinearMomentumSum(0.0,0.0,0.0);
	threevector AngularMomentumSum(0.0,0.0,0.0);
	#endif
	
	#ifdef TEST_ANGMOM
	threevector INITIAL_AMOM(0.0,0.0,0.0);
	threevector FINAL_AMOM(0.0,0.0,0.0);
	#endif

	unsigned long long j(0), i(0), RegeneratedParticles(0), TrappedParticles(0), MissedParticles(0), TotalNum(0);
	unsigned long long j_ThisSave(0), e_simulated(0), i_simulated(0);
	long long CapturedCharge(0), RegeneratedCharge(0), TrappedCharge(0), MissedCharge(0), TotalCharge(0);

	unsigned long long smax = imax / Saves;

	for( unsigned int s=1; s <= smax; s ++){
		unsigned long long IMAX = (s*imax)/smax;

		// ***** REOPEN DATA FILES 			***** //
		RunDataFile.close();
		RunDataFile.clear();
		RunDataFile.open(filename+suffix, std::fstream::app);

		REOPEN_CHARGE();
		REOPEN_MOM();
		REOPEN_AVEL();
		REOPEN_LMOM();
		REOPEN_CHA();
		REOPEN_SPOS();
		REOPEN_EPOS();
		REOPEN_APP();
		REOPEN_CURR();
		REOPEN_TOT();

		// ************************************************** //

		#pragma omp parallel shared(TotalAngularVel,TotalAngularMom,TotalInjectedMomCaptured,TotalInjectedMomMissed,TotalLostMom,j) PRIVATE_FILES()
		{
		threevector Position(0.0,0.0,0.0);
		threevector Velocity(0.0,0.0,0.0);
		threevector BField(0.0,0.0,0.0);
		threevector EField(0.0,0.0,0.0);
		threevector OldPosition(0.0,0.0,0.0);
		threevector AngularVel(0.0,0.0,0.0);
		threevector InitialPos(0.0,0.0,0.0);
		threevector InitialVel(0.0,0.0,0.0);
		threevector FinalPosition(0.0,0.0,0.0);
		threevector AngularMom(0.0,0.0,0.0);
		unsigned int reflections(0);

		double BMagNorm;
		double ImpactParameter;
		double ThermalVel;
		double zmax;   
		double zmin;   
		double TimeStep;
		double SpeciesMass;
		double ProbUpper;

		int SPEC_CHARGE=-1;

		bool EdgeCondition = true;
		bool SphereCondition = true;

		#pragma omp for
		for( i=(IMAX-imax/smax); i < IMAX; i ++){ 	// Loop over maximum number of particles to generate
			if( j <= jmax ){	// Loop until we reach a certain number of particles jmax
	
				//std::cout << "\n" << omp_get_thread_num() << "/" << omp_get_num_threads();
	
				// ***** DETERMINE IF IT'S AN ELECTRON OR ION ***** //
				// MassRatio is squared because of absence of mass in Boris solver
				#pragma omp critical
				{
				if( rad(randnumbers[omp_get_thread_num()]) < ProbabilityOfIon && i_simulated < NumberOfIons ){ 
					// If this is the case, we need to generate an ion
					BMagNorm = BMag/MAGNETIC;
					ImpactParameter=iImpactParameter;
					ThermalVel=iThermalVel;
					zmax 	= izmax; 
					zmin 	= izmin ;
					TimeStep = TimeStepi;
					SpeciesMass = 1.0;
					ProbUpper = ProbOfPosFluxi/(ProbOfPosFluxi+ProbOfNegFluxi);
					SPEC_CHARGE=1;
					i_simulated = i_simulated + 1;
					
				}else{ // If this is the case, we need to generate an electron
					if( e_simulated < NumberOfElectrons ){
						BMagNorm = BMag*pow(MassRatio,2)/MAGNETIC;
						ImpactParameter=eImpactParameter;
						ThermalVel=eThermalVel;
						zmax= ezmax;        // Top of Simulation Domain, in Dust Radii
						zmin= ezmin;        // Top of Simulation Domain, in Dust Radii
		 				TimeStep = TimeStepe;
						SpeciesMass = 1.0/pow(MassRatio,2);
						ProbUpper = ProbOfPosFluxe/(ProbOfPosFluxe+ProbOfNegFluxe);
						SPEC_CHARGE=-1;
						e_simulated = e_simulated + 1;
					}else if( i_simulated < NumberOfIons ){
						BMagNorm = BMag/MAGNETIC;
						ImpactParameter=iImpactParameter;
						ThermalVel=iThermalVel;
						zmax 	= izmax; 
						zmin 	= izmin ;
						TimeStep = TimeStepi;
						SpeciesMass = 1.0;
						ProbUpper = ProbOfPosFluxi/(ProbOfPosFluxi+ProbOfNegFluxi);
						SPEC_CHARGE=-1;
						SPEC_CHARGE=1;
						i_simulated = i_simulated + 1;
					}else{
						std::cerr << "\nWARNING! EXCESS PARTICLES SIMULATED";
						zmax 	= 1000.0;
						zmin 	= 999.0;
						ImpactParameter = 1.0;
					}
				}
				BField = BMagNorm*Bhat;
				// ***** GENERATE AN ORBIT ***** //

				}
				GenerateOrbit(Position,Velocity,ImpactParameter,ProbUpper,zmin,zmax,DriftNorm,ThermalVel,
						randnumbers[omp_get_thread_num()]);
	
				InitialPos = Position;
				InitialVel = Velocity;
				// ************************************************** //
	
				// ***** TESTING AREA  				***** //
				// ***** ANGULAR-MOMENTUM TEST 			***** //
				#ifdef TEST_ANGMOM
				#pragma omp critical 
				{
					ADD_I_AMOM(SpeciesMass*(Position^Velocity));		// For Angular Momentum Calculations
					PRINT_AMOM("IMom = "); PRINT_AMOM(INITIAL_AMOM); PRINT_AMOM("\n");
				}
				#endif
				// ***** VELOCITY-POSITION DISTRIBUTION TEST 	***** //
				#ifdef TEST_VELPOSDIST
				#pragma omp critical
				{
					PRINT_VPD(Position); PRINT_VPD("\t");	// For debugging look at initial positions
					PRINT_VPD(Velocity); PRINT_VPD("\t");	// For debugging look at initial velocities
					PRINT_VPD(Velocity*(Position.getunit())); PRINT_VPD("\t");	
					PRINT_VPD( sqrt(pow(Velocity.getx(),2)+pow(Velocity.gety(),2))*SpeciesMass); 
					PRINT_VPD("\n");	// For debugging look at gyro-radii
				}
				#endif
				// ***** ENERGY TEST: MEASURE INITIAL ENERGY	***** //
				C_INITIAL_VEL(); D_INITIAL_VEL();	// For energy calculations
				C_INITIAL_POT(); D_INITIAL_POT();	// For energy calculations
				#ifdef CALCULATE_CLOSEST_APPROACH
				double MinPos = sqrt(zmax*zmax+ImpactParameter*ImpactParameter);
				#endif


				// ***** RECORD TRACK DATA, DEBUG AND TEST	***** //
				OPEN_TRACK(filename + "_Track_" + std::to_string(i) + ".txt");
				RECORD_TRACK("\n");RECORD_TRACK(Position);RECORD_TRACK("\t");RECORD_TRACK(Velocity);
	
				// ************************************************** //
	
	
				// ***** TAKE INITIAL HALF STEP BACKWARDS ***** //
				// Calculate Electric Field
				#ifdef DEBYE_POTENTIAL
					EField = DebyeHuckelField(Position,PotentialNorm,DebyeLength,A_Coulomb);
				#endif
				#ifdef COULOMB_POTENTIAL
					EField = CoulombField(Position,PotentialNorm,A_Coulomb);
				#endif
				UpdateVelocityBoris(SpeciesMass,EField,BField,-0.5*TimeStep,Velocity,SPEC_CHARGE);	
	
				// ************************************************** //
	
	
				// ***** DO PARTICLE PATH INTEGRATION 		***** //
				OldPosition.setx(0.0);
				OldPosition.sety(0.0);
				OldPosition.setz(0.0);


				EdgeCondition = (Position.getz() >= zmin && Position.getz() <= zmax);

				#ifdef SPHERICAL_INJECTION
				EdgeCondition = ((Position.getx()*Position.getx()+Position.gety()*Position.gety()
							+Position.getz()*Position.getz()) <= ImpactParameter*ImpactParameter*1.01);
				#endif
				SphereCondition = (sqrt(Position.getx()*Position.getx()*a1+Position.gety()*Position.gety()*a2
								+Position.getz()*Position.getz()*a3) > 1.0);
				#ifdef NO_SPHERE
					SphereCondition = true;
				#endif

				// While we don't exceed a specified number of reflections to catch trapped orbits AND	
				// while the particle is not inside the sphere and not outside the simulation domain
				reflections=0;
				unsigned int r_max = reflectionsmax;
				if( PotentialNorm*SPEC_CHARGE > 0.0 ){ // In this case, potential is repulsive
					r_max = 1;
/*					// Compare vertical kinetic energy to potential. If it's smaller, reject orbit
					// immediately before simulating
					#ifdef DEBYE_POTENTIAL
					if( fabs((PotentialNorm*echarge*echarge/(4.0*PI*epsilon0*Radius))
                                               *(1.0-exp((zmax/DebyeLength)-(1.0/DebyeLength))/zmax))
						> 0.5*SpeciesMass*Mp*Velocity.getz()*Velocity.getz()*Radius*Radius/(Tau*Tau) ){
							EdgeCondition = false;
						}
					#endif
					#ifdef COULOMB_POTENTIAL
						if( fabs((PotentialNorm*echarge*echarge/(4.0*PI*epsilon0*Radius))*(1.0-(1.0/zmax)))
						> (0.5*SpeciesMass*Mp*Velocity.getz()*Velocity.getz()*Radius*Radius/(Tau*Tau)) ){
							EdgeCondition = false;
						}
					#endif*/
				}

				while( SphereCondition && EdgeCondition && reflections < r_max ){
					#ifdef DEBYE_POTENTIAL
						EField = DebyeHuckelField(Position,PotentialNorm,DebyeLength,A_Coulomb);
	                                #endif
					#ifdef COULOMB_POTENTIAL
						EField = CoulombField(Position,PotentialNorm,A_Coulomb);
	                                #endif
					OldPosition = Position; // For Angular Momentum Calculations
					double PreviousVelocity = Velocity.getz();
					UpdateVelocityBoris(SpeciesMass,EField,BField,TimeStep,Velocity,SPEC_CHARGE);
					

					if( (Velocity.getz()*PreviousVelocity <= 0.0) ){
						reflections ++;
					}

					Position+=TimeStep*Velocity;
					#ifdef CALCULATE_CLOSEST_APPROACH
					if( OldPosition.mag3() > Position.mag3() || Position.mag3() < MinPos ){
						MinPos = Position.mag3();
					}
					#endif

					EdgeCondition = (Position.getz() >= zmin && Position.getz() <= zmax);
					#ifdef SPHERICAL_INJECTION
	        	                        EdgeCondition = ((Position.getx()*Position.getx()+Position.gety()*Position.gety()
                                        		+Position.getz()*Position.getz()) <= ImpactParameter*ImpactParameter*1.01);
	                                #endif
					SphereCondition = (sqrt(Position.getx()*Position.getx()*a1
							+Position.gety()*Position.gety()*a2
                                                        +Position.getz()*Position.getz()*a3) > 1.0);
				
					#ifdef NO_SPHERE
						SphereCondition = true;
					#endif


					RECORD_TRACK("\n");RECORD_TRACK(Position);RECORD_TRACK("\t");RECORD_TRACK(Velocity);
					RECORD_TRACK("\t");
					RECORD_TRACK(sqrt(Position.getx()*Position.getx()
							+Position.gety()*Position.gety()+Position.getz()*Position.getz()));
				}	
				CLOSE_TRACK();
				// ************************************************** //
	
	
				// ***** PERFORM MOMENTUM CALCULATIONS 		***** //
				FinalPosition = 0.5*(OldPosition+Position);
				AngularMom = SpeciesMass*(FinalPosition^Velocity); 		
				#pragma omp critical
				{
					
					if( sqrt(Position.getx()*Position.getx()*a1+Position.gety()*Position.gety()*a2+Position.getz()*Position.getz()*a3) < 1.0 ){ // In this case it was captured!
						double AngVelNorm = 5.0*SpeciesMass*MASS/(2.0*DustMass);
						AngularVel = (AngVelNorm)*
						((FinalPosition^Velocity)-(FinalPosition^(TotalAngularVel^FinalPosition)));
//						ADD_F_AMOM(AngularVel*(2.0*DustMass/5.0));

						TotalInjectedMomCaptured += SpeciesMass*InitialVel;

						PRINT_FP(fabs(FinalPosition.mag3()-1)); PRINT_FP("\n");
						TotalAngularVel += AngularScale*AngularVel;
						TotalAngularVelThisStep += TotalAngularVel;
						
						TotalAngularMom += AngularMom;

						j ++; j_ThisSave ++;
						CapturedCharge += SPEC_CHARGE;

						PRINT_CHARGE(j)			PRINT_CHARGE("\t")
						PRINT_CHARGE(PotentialNorm) 	PRINT_CHARGE("\t")
						PRINT_CHARGE(SPEC_CHARGE);	PRINT_CHARGE("\n")
//						PRINT_AMOM((AngVelNorm)*(FinalPosition^Velocity)); PRINT_AMOM("\t");
//						PRINT_AMOM((AngVelNorm)*(FinalPosition^Velocity)*(1.0/Tau)); PRINT_AMOM("\n");
						ADD_CHARGE()
						#ifdef VARIABLE_CSCALE
						TotalChargeInSave += PotentialNorm;
						#endif
						SAVE_SPOS()
						SAVE_EPOS()
						//SAVE_LMOM()
						if(j % num == 0){
							SAVE_AVEL()
							SAVE_CHA()
							SAVE_APP()
						}
					}else if( reflections >= r_max ){        // In this case it was trapped!
						TrappedParticles ++; 
						TrappedCharge += SPEC_CHARGE;
                                        }else{				// In this case it missed!
						SAVE_SPOS()
						SAVE_EPOS()
						SAVE_APP()
						#ifdef CALCULATE_MOM
						LinearMomentumSum += SpeciesMass*Velocity;	
						AngularMomentumSum += AngularMom;
						#endif
						TotalLostMom += SpeciesMass*Velocity;
						TotalInjectedMomMissed += SpeciesMass*InitialVel;
						//SAVE_LMOM()
						MissedParticles ++;
						MissedCharge += SPEC_CHARGE;
					} // END OF if ( Position.mag3() < 1.0 )

					ADD_F_AMOM(SpeciesMass*(Position^Velocity));
					PRINT_AMOM("FMom = "); PRINT_AMOM(FINAL_AMOM); PRINT_AMOM("\n");
					C_FINAL_POT(); D_FINAL_POT();
					PRINT_ENERGY(i); PRINT_ENERGY("\t"); 
					PRINT_ENERGY(100*(Velocity.square()/InitialVel.square()-1.0));  PRINT_ENERGY("\t");
					PRINT_ENERGY(0.5*Mp*SpeciesMass*InitialVel.square()*Radius*Radius/(Tau*Tau));  PRINT_ENERGY("\t");
					PRINT_ENERGY(0.5*Mp*SpeciesMass*Velocity.square()*Radius*Radius/(Tau*Tau));  PRINT_ENERGY("\t");
					PRINT_ENERGY(SPEC_CHARGE*FinalPot);  PRINT_ENERGY("\t");
					PRINT_ENERGY(SPEC_CHARGE*InitialPot);  PRINT_ENERGY("\t");
					PRINT_ENERGY(0.5*Mp*SpeciesMass*InitialVel.square()*Radius*Radius/(Tau*Tau)
							+SPEC_CHARGE*InitialPot);  PRINT_ENERGY("\t");
					PRINT_ENERGY(0.5*Mp*SpeciesMass*Velocity.square()*Radius*Radius/(Tau*Tau)
							+SPEC_CHARGE*FinalPot);  PRINT_ENERGY("\t");

					PRINT_ENERGY((0.5*Mp*SpeciesMass*Velocity.square()*Radius*Radius/(Tau*Tau)
							+SPEC_CHARGE*FinalPot)/
							(0.5*Mp*SpeciesMass*InitialVel.square()*Radius*Radius/(Tau*Tau)
							+SPEC_CHARGE*InitialPot) - 1.0);  
					PRINT_ENERGY("\n");
					TotalNum ++;
					TotalCharge += SPEC_CHARGE;
				}
			}
		} // END OF PARALLELISED FOR LOOP
		} // END OF PARALLELISED REGION
		// ***** PRINT ANGULAR MOMENTUM AND CHARGE DATA	***** //
		clock_t end = clock();
		double elapsd_secs = double(end-begin)/CLOCKS_PER_SEC;
		RunDataFile << "\n\n***** Save : " << s << " Completed in " << elapsd_secs << "s\n\n";
	
//		Calculate currents for cylindrical geometry with shape factor
		double CyliCurr = 0.5*BoltzmanniDensity*(j+CapturedCharge)*pow(iImpactParameter,2.0)
		/(2.0*(1-cos(asin(sqrt(1.0/(1+izmax*izmax/(iImpactParameter*iImpactParameter))))))*(0.5*(TotalNum+TotalCharge))*iDensity);
		double CyleCurr = 0.5*BoltzmanneDensity*(j-CapturedCharge)*pow(eImpactParameter,2.0)
		/(2.0*(1-cos(asin(sqrt(1.0/(1+ezmax*ezmax/(eImpactParameter*eImpactParameter))))))*(0.5*(TotalNum-TotalCharge))*eDensity);
//		Calculate currents for cylindrical geometry
		double CylGeoiCurr = 0.5*BoltzmanniDensity*(j+CapturedCharge)*pow(iImpactParameter,2.0)
					/((TotalNum+TotalCharge)*iDensity);
		double CylGeoeCurr = 0.5*BoltzmanneDensity*(j-CapturedCharge)*pow(eImpactParameter,2.0)
				/((TotalNum-TotalCharge)*eDensity);
//		Calculate currents for Spherical geometry with Bfield
		double SphiCurr = 0.5*BoltzmanniDensity*(j+CapturedCharge)*pow(iImpactParameter,2.0)
					/(0.5*(TotalNum+TotalCharge)*iDensity);
		double SpheCurr = 0.5*BoltzmanneDensity*(j-CapturedCharge)*pow(eImpactParameter,2.0)
				/(0.5*(TotalNum-TotalCharge)*eDensity);
//		Calculate currents for Spherical geometry without Bfield
		double SphGeoiCurr = 0.5*BoltzmanniDensity*(j+CapturedCharge)
					/(0.5*(TotalNum+TotalCharge)*iDensity*(1-cos(asin(1.0/iImpactParameter))));
		double SphGeoeCurr = 0.5*BoltzmanneDensity*(j-CapturedCharge)
				/(0.5*(TotalNum-TotalCharge)*eDensity*(1-cos(asin(1.0/eImpactParameter))));

		#ifdef VARIABLE_CSCALE
		if( j_ThisSave > jmin ){ // Handle no charges captured this save			
			MeanChargeDiff = TotalChargeInSave/(j_ThisSave)-MeanChargeSave;
			// If change of sign in Mean Diff, then approaching equilibrium
			if( (MeanChargeDiff < 0 && OldMeanChargeDiff > 0 )
				|| (MeanChargeDiff > 0 && OldMeanChargeDiff < 0)  ){
				UPDATE_CSCALE(); // Update charging scale
				
				// Don't allow charging scale to fall below 1.0e
				if( fabs(ChargeScale) <= 2.0 ){
					ChargeScale = 2.0;
					if( jmin == jfin )
						s = smax;

					jmin = jfin;
				}
			}
			OldMeanChargeDiff = MeanChargeDiff;
			MeanChargeSave = TotalChargeInSave/(j_ThisSave);
			TotalChargeInSave = 0.0;
			j_ThisSave = 0;
		}
		#endif
		#ifdef VARIABlE_ASCALE
		if( j_ThisSave > jmin ){
			MeanAngularVelDiff = TotalAngularVelThisStep*(1.0/j_ThisSave)-MeanAngularVel;

			if( (MeanAngularVelDiff.getz() < 0 && 
				TotalAngularVelThisStep.getz()*(1.0/j_ThisSave)-MeanAngularVel.getz() > 0 )
				|| (MeanAngularVelDiff.getz() > 0 && 
				TotalAngularVelThisStep.getz()*(1.0/j_ThisSave)-MeanAngularVel.getz() < 0 ) ){
				UPDATE_ASCALE();
			}

			MeanAngularVel = TotalAngularVelThisStep*(1.0/j_ThisSave);
			TotalAngularVelThisStep = TotalAngularVelThisStep*0.0;
			j_ThisSave = 0;
		}
		#endif
		if( j == jmax ){ // We've collected everything, stop saving!
			s = smax;
		}

		SAVE_CHARGE();
		SAVE_MOM();
		SAVE_CURR();
		SAVE_TOT();
		SAVE_LMOM()

		// ************************************************** //

		// If Mean Charge is deviating by less than 0.1%
		// and this is smaller than charge scale length
		//if( fabs(MeanChargeDiff/PotentialNorm) < 0.001 && MeanChargeDiff != 0.0 
		//	&& ChargeScale/PotentialNorm < 0.01 ){ 
		//	RunDataFile << "\n\n* Equilibrium Reached! after saves = " << s << " *";
		//	s = smax;
		//}
	
		// ***** PRINT CHARGE AND PATH COUNTERS 	***** //
		if( (i_simulated < NumberOfIons || e_simulated < NumberOfElectrons) && s == smax ){
			std::cerr << "\nError! Total particle goal was not reached! Data may be invalid!";
			RunDataFile << "\n\n* Error! Total particle goal was not reached! *";
			RunDataFile << "\n\n*i_sim =  " << i_simulated << "\te_sim = " << e_simulated << "* ";
		}
	
		// ************************************************** //
		RunDataFile.close();
		CLOSE_CHARGE();
		CLOSE_MOM();
		CLOSE_CURR();
		CLOSE_TOT();
		CLOSE_LMOM()
		CLOSE_AVEL();
		CLOSE_CHA();
		CLOSE_EPOS();
		CLOSE_SPOS();
		CLOSE_APP();
		// ***** CLOSE DATA FILES 			***** //
	}

	// ************************************************** //


	return 0;
=======
    double PotentialNorm    = Potential*(eTemp*echarge)*4*PI*epsilon0*Radius/pow(echarge,2.0);  // Normalised Charge,
    double DriftNorm    = DriftVel*Tau/(Radius);
    double DebyeLength  = sqrt((epsilon0*echarge*eTemp)/(eDensity*pow(echarge,2.0)))/Radius;
    double A_Coulomb    = MASS/(4.0*PI*epsilon0*MAGNETIC*MAGNETIC*Radius*Radius*Radius);

    #ifdef VARIABLE_CSCALE
    double ChargeScale  = eTemp*4.0*PI*epsilon0*Radius/(2.0*echarge); // Divide by 2 as we don't want full scale
    #endif
    double AngularScale     = 1.0;//echarge*eTemp*PI*Radius*sqrt(echarge*eTemp/Me)/(Tau*DustMass);

    // ************************************************** //


    // ***** DEFINE FIELD PARAMETERS        ***** //
    threevector EField_Background(EFieldx,EFieldy,EFieldz);
    threevector Bhat(0.0,0.0,1.0);  // Direction of magnetic field, z dir.

    // ************************************************** //
    

    // ***** DEFINE SIMULATION SPACE        ***** //
    // See : https://en.wikipedia.org/wiki/Maxwell%E2%80%93Boltzmann_distribution
    // For reasoning on choice of Velocity vector
    double iThermalVel  = sqrt(echarge*iTemp/MASS)*(Tau/Radius); // Normalised Ion Thermal velocity
    double eThermalVel  = sqrt(echarge*eTemp/Me)*(Tau/Radius);  // Normalised Electron Thermal velocity

    double iRhoTherm = 0.0;                 // Ion gyro-radii are zero by Default
    double eRhoTherm = 0.0;                 // Electron gyro-radii are zero by Default
//  double TimeStepe = TimeStepFactor/fabs(A_Coulomb*MassRatio*MassRatio); // Normalised time step for electrons
//  double TimeStepi = TimeStepFactor/fabs(A_Coulomb);  // Normalised time step for ions
    double TimeStepe = TimeStepFactor;
    double TimeStepi = TimeStepFactor;
    if( BMag == 0.0 && Potential == 0.0 ){
        TimeStepi = 0.01/iThermalVel;
        TimeStepe = 0.01/eThermalVel;
    }
    if( BMag != 0.0 ){                      // If Magnetic field is non-zero
        // Calculate thermal GyroRadius for ions and electrons normalised to dust grain radii
        iRhoTherm   = iThermalVel/(BMag/MAGNETIC); 
        eRhoTherm   = eThermalVel/(pow(MassRatio,2)*BMag/MAGNETIC); 
        
        // Balance electrostatic and magnetic forces to determine impact parameter term

//      iCoulombImpactParameter   = sqrt(fabs(echarge*PotentialNorm
//                      /(4.0*PI*epsilon0*sqrt(echarge*iTemp/Mp)*BMag)))/Radius;
//      eCoulombImpactParameter   = sqrt(fabs(echarge*PotentialNorm
//                      /(4.0*PI*epsilon0*sqrt(echarge*eTemp/Mp)*BMag)))/Radius;

        if( NormalisedVars ){
            iRhoTherm   = 1.0/BMagIn;
            eRhoTherm   = 1.0/BMagIn;
            
            if( iChance != 0.0 ){ // If there is a finite probability of simulating ions
                eRhoTherm       = 1.0/(BMagIn*MassRatio);
            }
        }
        // Time step limited by gyro-motion
        if( TimeStepFactor*eRhoTherm/eThermalVel < TimeStepe ){
            TimeStepe       = TimeStepFactor*eRhoTherm/eThermalVel;   // 1% of Gyro-radius size
        }
        if( TimeStepFactor*iRhoTherm/iThermalVel < TimeStepi ){
                    TimeStepi       = TimeStepFactor*iRhoTherm/iThermalVel;   // 1% of Gyro-radius size
        }
        if( Potential == 0.0 ){
            // Uncharged sphere, time step limited by gyro-motion or thermal velocity
            TimeStepe       = TimeStepFactor*eRhoTherm/eThermalVel;   // 1% of Gyro-radius size
                    TimeStepi       = TimeStepFactor*iRhoTherm/iThermalVel;   // 1% of Gyro-radius size
            if( TimeStepFactor/iThermalVel < TimeStepi ){
                TimeStepi   = TimeStepFactor/iThermalVel;  // Check timestep less than dust radius
            }
            if( TimeStepFactor/eThermalVel < TimeStepe ){
                TimeStepe   = TimeStepFactor/eThermalVel;  // Check timestep less than dust radius
            }
        }
    }

    // Account for non-spherical impact factor, chose larger of two semi axis
    double semiaxisDistortion=1.0;
    if( a1 < a2 ){
        semiaxisDistortion=a1;
    }else{
        semiaxisDistortion=a2;
    }
    double iImpactParameter = 1.0/sqrt(semiaxisDistortion)+ImpactPar*(iRhoTherm+DebyeLength);
    double eImpactParameter = 1.0/sqrt(semiaxisDistortion)+ImpactPar*(eRhoTherm+DebyeLength);
    if( ForceImpPar > 0.0 ){
        iImpactParameter = 1.0+ForceImpPar;
        eImpactParameter = 1.0+ForceImpPar;
    }

    double iCoulombImpactParameter  = 10.0*fabs(echarge*echarge*PotentialNorm/(2*PI*epsilon0*echarge*iTemp))/Radius; // Balance Coulomb to kinetic energy
    double eCoulombImpactParameter  = 10.0*fabs(echarge*echarge*PotentialNorm/(2*PI*epsilon0*echarge*eTemp))/Radius; // Balance Coulomb to kinetic energy

    double ezmax = 1.05/sqrt(a3)+zMaxCoeff*eCoulombImpactParameter;
    double ezmin = -1.05/sqrt(a3)-zMinCoeff*eCoulombImpactParameter;
    double izmax = 1.0001/sqrt(a3)+zMaxCoeff*iCoulombImpactParameter;
    double izmin = -1.0001/sqrt(a3)-zMinCoeff*iCoulombImpactParameter;
    if( ZBoundForce > 0.0 ){
        ezmax = 1.0/sqrt(a3)+ZBoundForce;
        ezmin = -1.0/sqrt(a3)-ZBoundForce;
        izmax = ezmax;
        izmin = ezmin;
    }

    // ************************************************** //

    // ***** DEFINE PROBABILITY OF ION GENERATION   ***** //
    // Define ratio of flux of electrons to ions
    assert(fabs(ezmax)==fabs(ezmin)); // The min and max heights must match as long as the ProbabilityOfIon is the same for
    assert(fabs(izmax)==fabs(izmin)); // both the top and bottom surfaces.
    #ifdef BOLTZMANN_DENSITY
        #ifdef SPHERICAL_INJECTION
            #ifdef COULOMB_POTENTIAL
            double BoltzmanneDensity = eDensity
                    *exp(PotentialNorm*echarge*echarge/(4.0*PI*epsilon0*eImpactParameter*Radius*echarge*eTemp));
            double BoltzmanniDensity = iDensity
                    *exp(-PotentialNorm*echarge*echarge/(4.0*PI*epsilon0*iImpactParameter*Radius*echarge*iTemp));
            #else
            double BoltzmanneDensity = eDensity
                    *exp(PotentialNorm*echarge*echarge*exp(-(eImpactParameter-1.0)/DebyeLength)
                    /(4.0*PI*epsilon0*eImpactParameter*Radius*echarge*eTemp));
            double BoltzmanniDensity = iDensity
                    *exp(-PotentialNorm*echarge*echarge*exp(-(iImpactParameter-1.0)/DebyeLength)
                    /(4.0*PI*epsilon0*iImpactParameter*Radius*echarge*iTemp));
            #endif
        #else
            #ifdef COULOMB_POTENTIAL
            double BoltzmanneDensity = eDensity
                    *exp(PotentialNorm*echarge*echarge/(4.0*PI*epsilon0*ezmax*Radius*echarge*eTemp));
            double BoltzmanniDensity = iDensity
                    *exp(-PotentialNorm*echarge*echarge/(4.0*PI*epsilon0*izmax*Radius*echarge*iTemp));
            #else
            double BoltzmanneDensity = eDensity
                                    *exp(PotentialNorm*echarge*echarge*exp(-(ezmax-1.0)/DebyeLength)
                    /(4.0*PI*epsilon0*ezmax*Radius*echarge*eTemp));
                    double BoltzmanniDensity = iDensity
                                    *exp(-PotentialNorm*echarge*echarge*exp(-(izmax-1.0)/DebyeLength)
                    /(4.0*PI*epsilon0*izmax*Radius*echarge*iTemp));
            #endif
        #endif
    #else
        double BoltzmanneDensity = eDensity;
        double BoltzmanniDensity = iDensity;
    #endif

    double PosFluxi = BoltzmanniDensity*((iThermalVel/sqrt(2.0*PI))*exp(-0.5*DriftNorm*DriftNorm/(iThermalVel*iThermalVel))
            +DriftNorm*0.5*(1.0+erf(DriftNorm/(sqrt(2.0)*iThermalVel))))*pow(iImpactParameter,2);
    double NegFluxi = BoltzmanniDensity*((iThermalVel/sqrt(2.0*PI))*exp(-0.5*DriftNorm*DriftNorm/(iThermalVel*iThermalVel))
            -DriftNorm*0.5*(1.0+erf(-DriftNorm/(sqrt(2.0)*iThermalVel))))*pow(iImpactParameter,2);
    double PosFluxe = BoltzmanneDensity*((eThermalVel/sqrt(2.0*PI))*exp(-0.5*DriftNorm*DriftNorm/(eThermalVel*eThermalVel))
            +DriftNorm*0.5*(1.0+erf(DriftNorm/(sqrt(2.0)*eThermalVel))))*pow(eImpactParameter,2);
    double NegFluxe = BoltzmanneDensity*((eThermalVel/sqrt(2.0*PI))*exp(-0.5*DriftNorm*DriftNorm/(eThermalVel*eThermalVel))
            -DriftNorm*0.5*(1.0+erf(-DriftNorm/(sqrt(2.0)*eThermalVel))))*pow(eImpactParameter,2);

    double TotalFluxProbability = PosFluxi + NegFluxi + PosFluxe + NegFluxe;

    double ProbOfPosFluxe = PosFluxe / TotalFluxProbability;
    double ProbOfNegFluxe = NegFluxe / TotalFluxProbability;
    double ProbOfPosFluxi = PosFluxi / TotalFluxProbability;
    double ProbOfNegFluxi = NegFluxi / TotalFluxProbability;

    double ProbabilityOfIon = ProbOfPosFluxi+ProbOfNegFluxi;
    if( iChance >= 0.0 && iChance <= 1.0 ){
        ProbabilityOfIon = iChance;
        TotalFluxProbability = ProbabilityOfIon*(PosFluxi + NegFluxi) + (1.0-ProbabilityOfIon)*(PosFluxe + NegFluxe);

        ProbOfPosFluxe = (1.0-ProbabilityOfIon)*PosFluxe / TotalFluxProbability;
        ProbOfNegFluxe = (1.0-ProbabilityOfIon)*NegFluxe / TotalFluxProbability;
        ProbOfPosFluxi = ProbabilityOfIon*PosFluxi / TotalFluxProbability;
        ProbOfNegFluxi = ProbabilityOfIon*NegFluxi / TotalFluxProbability;
    }

    // ************************************************** //


    // ***** SEED RANDOM NUMBER GENERATOR IN THREADS***** //
    std::random_device rd;      // Create Random Device
    std::vector<std::mt19937> randnumbers;
    std::uniform_real_distribution<double> rad(0, 1); // IONS
    for(int p = 0; p < omp_get_max_threads(); p ++){
        randnumbers.push_back(std::mt19937(seed+p));
    }

    // ************************************************** //


    // ***** OPEN DATA FILE WITH HEADER         ***** //
    time_t now = time(0);       // Get the time of simulation
    char * dt = ctime(&now);

    OPEN_CHARGE();  HEAD_CHARGE();
    OPEN_MOM(); HEAD_MOM();
    OPEN_AVEL();    HEAD_AVEL();
    OPEN_LMOM();    HEAD_LMOM();
    OPEN_CHA(); HEAD_CHA();
    OPEN_SPOS();    HEAD_SPOS();
    OPEN_EPOS();    HEAD_EPOS();
    OPEN_APP(); HEAD_APP()
    OPEN_CURR();    HEAD_CURR();
    OPEN_TOT(); HEAD_TOT();

    unsigned long long NumberOfIons = ProbabilityOfIon*imax;
    unsigned long long NumberOfElectrons = imax-NumberOfIons;
    
    RunDataFile.open(filename + suffix);
    RunDataFile << "## Run Data File ##\n";
    RunDataFile << "#Date: " << dt;
    RunDataFile << "#Input:\t\tValue\n\nimax (arb #):\t\t"<<imax<<"\njmax (arb #):\t\t"<<jmax<<"\nIon # (arb #):\t\t" << NumberOfIons<<"\nElec # (arb #):\t\t"<<NumberOfElectrons<<"\nProbOfIon (arb):\t"<<ProbabilityOfIon<<"\n\nElectron Gyro (1/Radius):\t"<<eRhoTherm<<"\nElectron Temp (eV):\t\t"<<eTemp<<"\nElec Density (m^-^3):\t\t"<<BoltzmanneDensity<<"\nElectron IP (1/Radius):\t\t"<<eImpactParameter<<"\nElectron zmax (1/Radius):\t"<<ezmax<<"\nElectron zmin (1/Radius):\t"<<ezmin<<"\nElecs Timestep (Tau):\t\t"<<TimeStepe<<"\nProbOfPosFluxe (arb):\t\t"<<ProbOfPosFluxe<<"\nProbOfNegFluxe (arb):\t\t"<<ProbOfNegFluxe<<"\n\nIon Gyro (1/Radius):\t"<<iRhoTherm<<"\nIon Temp (eV):\t\t"<<iTemp<<"\nIon Density (m^-^3):\t"<<BoltzmanniDensity<<"\nIon IP (1/Radius):\t"<<iImpactParameter<<"\nIon zmax (1/Radius):\t"<<izmax<<"\nIon zmin (1/Radius):\t"<<izmin<<"\nIon Timestep (Tau):\t"<<TimeStepi<<"\nProbOfPosFluxi (arb):\t"<<ProbOfPosFluxi<<"\nProbOfNegFluxi (arb):\t"<<ProbOfNegFluxi<<"\n\nRadius (m):\t\t"<<Radius<<"\nSpin (1/Tau):\t\t"<<Spin*Tau<<"\na1 (1/Radius):\t\t"<<(1.0/sqrt(a1))<<"\na2 (1/Radius):\t\t"<<(1.0/sqrt(a2))<<"\na3 (1/Radius):\t\t"<<(1.0/sqrt(a3))<<"\nDensity (kg m^-^3):\t"<<Density<<"\nCharge (1/echarge):\t\t"<<PotentialNorm<<"\nB Field (T or Radius/GyroRad):\t"<<BMag<<"\nDebyeLength (1/Radius):\t\t"<<DebyeLength <<"\nDrift Norm (Radius/Tau):\t"<<DriftNorm<<"\nTime Norm [Tau] (s):\t\t"<<Tau<<"\n\n"<<"RNG Seed (arb):\t\t"<<seed<<"\nOMP_THREADS (arb):\t"<<omp_get_max_threads()<<"\n\n";
    #ifdef SPHERICAL_INJECTION
        RunDataFile << "* SPHERICAL INJECTION *\n";
    #else 
        RunDataFile << "* CYLINDRICAL INJECTION *\n";
    #endif
    #ifdef NO_SPHERE
        RunDataFile << "* NO SPHERE *\n";
    #endif
    #ifdef DEBYE_POTENTIAL
        RunDataFile << "* DEBYE HUCKEL POTENTIAL *\n\n";
    #endif
    #ifdef COULOMB_POTENTIAL
        RunDataFile << "* COULOMB POTENTIAL *\n\n";
    #endif
    #ifdef BOLTZMANN_DENSITY
        RunDataFile << "* BOLTZMANN DENSITY *\n\n";
    #endif  
    // ************************************************** //


    // ***** BEGIN LOOP OVER PARTICLE ORBITS    ***** //
    threevector TotalAngularVel(0.0,0.0,Spin*Tau);

    threevector MeanAngularVel(0.0,0.0,Spin*Tau);
    threevector TotalAngularVelThisStep(0.0,0.0,Spin*Tau);
    threevector MeanAngularVelDiff(0.0,0.0,0.0);

    threevector TotalAngularMom(0.0,0.0,0.0);
    threevector TotalInjectedMom(0.0,0.0,0.0);
    threevector TotalLostMom(0.0,0.0,0.0);

    #ifdef VARIABLE_CSCALE
    double MeanChargeSave = PotentialNorm;  // Initialise the mean charge as starting charge
    double TotalChargeInSave=PotentialNorm;// Initialise the charge collected in this save
    double MeanChargeDiff(0.0);         // Initial Mean charge diff is zero
    double OldMeanChargeDiff(0.0);      // Initial Mean charge diff is zero
    #endif  

    #ifdef SAVE_MOM
    threevector LinearMomentumSum(0.0,0.0,0.0);
    threevector AngularMomentumSum(0.0,0.0,0.0);
    #endif
    
    #ifdef TEST_ANGMOM
    threevector INITIAL_AMOM(0.0,0.0,0.0);
    threevector FINAL_AMOM(0.0,0.0,0.0);
    #endif

    unsigned long long j(0), i(0), RegeneratedParticles(0), TrappedParticles(0), MissedParticles(0), TotalNum(0);
    unsigned long long j_ThisSave(0), e_simulated(0), i_simulated(0);
    long long CapturedCharge(0), RegeneratedCharge(0), TrappedCharge(0), MissedCharge(0), TotalCharge(0);

    unsigned long long smax = imax / Saves;

    for( unsigned int s=1; s <= smax; s ++){
        unsigned long long IMAX = (s*imax)/smax;

        // ***** REOPEN DATA FILES          ***** //
        RunDataFile.close();
        RunDataFile.clear();
        RunDataFile.open(filename+suffix, std::fstream::app);

        REOPEN_CHARGE();
        REOPEN_MOM();
        REOPEN_AVEL();
        REOPEN_LMOM();
        REOPEN_CHA();
        REOPEN_SPOS();
        REOPEN_EPOS();
        REOPEN_APP();
        REOPEN_CURR();
        REOPEN_TOT();

        // ************************************************** //

        #pragma omp parallel shared(TotalAngularVel,TotalAngularMom,TotalInjectedMom,TotalLostMom,j) PRIVATE_FILES()
        {
        threevector Position(0.0,0.0,0.0);
        threevector Velocity(0.0,0.0,0.0);
        threevector BField(0.0,0.0,0.0);
        threevector EField(0.0,0.0,0.0);
        threevector OldPosition(0.0,0.0,0.0);
        threevector AngularVel(0.0,0.0,0.0);
        threevector InitialPos(0.0,0.0,0.0);
        threevector InitialVel(0.0,0.0,0.0);
        threevector FinalPosition(0.0,0.0,0.0);
        threevector AngularMom(0.0,0.0,0.0);
        unsigned int reflections(0);

        double BMagNorm;
        double ImpactParameter;
        double ThermalVel;
        double zmax;   
        double zmin;   
        double TimeStep;
        double SpeciesMass;
        double ProbUpper;

        int SPEC_CHARGE=-1;

        bool EdgeCondition = true;
        bool SphereCondition = true;

        #pragma omp for
        for( i=(IMAX-imax/smax); i < IMAX; i ++){   // Loop over maximum number of particles to generate
            if( j <= jmax ){    // Loop until we reach a certain number of particles jmax
    
                //std::cout << "\n" << omp_get_thread_num() << "/" << omp_get_num_threads();
    
                // ***** DETERMINE IF IT'S AN ELECTRON OR ION ***** //
                // MassRatio is squared because of absence of mass in Boris solver
                #pragma omp critical
                {
                if( rad(randnumbers[omp_get_thread_num()]) < ProbabilityOfIon && i_simulated < NumberOfIons ){ 
                    // If this is the case, we need to generate an ion
                    BMagNorm = BMag/MAGNETIC;
                    ImpactParameter=iImpactParameter;
                    ThermalVel=iThermalVel;
                    zmax    = izmax; 
                    zmin    = izmin ;
                    TimeStep = TimeStepi;
                    SpeciesMass = 1.0;
                    ProbUpper = ProbOfPosFluxi/(ProbOfPosFluxi+ProbOfNegFluxi);
                    SPEC_CHARGE=1;
                    i_simulated = i_simulated + 1;
                    
                }else{ // If this is the case, we need to generate an electron
                    if( e_simulated < NumberOfElectrons ){
                        BMagNorm = BMag*pow(MassRatio,2)/MAGNETIC;
                        ImpactParameter=eImpactParameter;
                        ThermalVel=eThermalVel;
                        zmax= ezmax;        // Top of Simulation Domain, in Dust Radii
                        zmin= ezmin;        // Top of Simulation Domain, in Dust Radii
                        TimeStep = TimeStepe;
                        SpeciesMass = 1.0/pow(MassRatio,2);
                        ProbUpper = ProbOfPosFluxe/(ProbOfPosFluxe+ProbOfNegFluxe);
                        SPEC_CHARGE=-1;
                        e_simulated = e_simulated + 1;
                    }else if( i_simulated < NumberOfIons ){
                        BMagNorm = BMag/MAGNETIC;
                        ImpactParameter=iImpactParameter;
                        ThermalVel=iThermalVel;
                        zmax    = izmax; 
                        zmin    = izmin ;
                        TimeStep = TimeStepi;
                        SpeciesMass = 1.0;
                        ProbUpper = ProbOfPosFluxi/(ProbOfPosFluxi+ProbOfNegFluxi);
                        SPEC_CHARGE=-1;
                        SPEC_CHARGE=1;
                        i_simulated = i_simulated + 1;
                    }else{
                        std::cerr << "\nWARNING! EXCESS PARTICLES SIMULATED";
                        zmax    = 1000.0;
                        zmin    = 999.0;
                        ImpactParameter = 1.0;
                    }
                }
                BField = BMagNorm*Bhat;
                // ***** GENERATE AN ORBIT ***** //

                }
                GenerateOrbit(Position,Velocity,ImpactParameter,ProbUpper,zmin,zmax,DriftNorm,ThermalVel,randnumbers[omp_get_thread_num()]);
    
                InitialPos = Position;
                InitialVel = Velocity;
                // ************************************************** //
    
                // ***** TESTING AREA               ***** //
                // ***** ANGULAR-MOMENTUM TEST          ***** //
                #ifdef TEST_ANGMOM
                #pragma omp critical 
                {
                    ADD_I_AMOM(SpeciesMass*(Position^Velocity));        // For Angular Momentum Calculations
                    PRINT_AMOM("IMom = "); PRINT_AMOM(INITIAL_AMOM); PRINT_AMOM("\n");
                }
                #endif
                // ***** VELOCITY-POSITION DISTRIBUTION TEST    ***** //
                #ifdef TEST_VELPOSDIST
                #pragma omp critical
                {
                    PRINT_VPD(Position); PRINT_VPD("\t");   // For debugging look at initial positions
                    PRINT_VPD(Velocity); PRINT_VPD("\t");   // For debugging look at initial velocities
                    PRINT_VPD(Velocity*(Position.getunit())); PRINT_VPD("\t");  
                    PRINT_VPD( sqrt(pow(Velocity.getx(),2)+pow(Velocity.gety(),2))*SpeciesMass); 
                    PRINT_VPD("\n");    // For debugging look at gyro-radii
                }
                #endif
                // ***** ENERGY TEST: MEASURE INITIAL ENERGY    ***** //
                C_INITIAL_VEL(); D_INITIAL_VEL();   // For energy calculations
                C_INITIAL_POT(); D_INITIAL_POT();   // For energy calculations
                #ifdef SAVE_APPROACH
                    double MinPos = sqrt(zmax*zmax+ImpactParameter*ImpactParameter);
                #endif


                // ***** RECORD TRACK DATA, DEBUG AND TEST  ***** //
                OPEN_TRACK(filename + "_Track_" + std::to_string(i) + ".txt");
                RECORD_TRACK("\n");RECORD_TRACK(Position);RECORD_TRACK("\t");RECORD_TRACK(Velocity);
    
                // ************************************************** //
    
    
                // ***** TAKE INITIAL HALF STEP BACKWARDS ***** //
                // Calculate Electric Field
                #ifdef DEBYE_POTENTIAL
                    EField = DebyeHuckelField(Position,PotentialNorm,DebyeLength,A_Coulomb)+EField_Background;
                #endif
                #ifdef COULOMB_POTENTIAL
                    EField = CoulombField(Position,PotentialNorm,A_Coulomb) +EField_Background;
                #endif
                UpdateVelocityBoris(SpeciesMass,EField,BField,-0.5*TimeStep,Velocity,SPEC_CHARGE);  
    
                // ************************************************** //
    
    
                // ***** DO PARTICLE PATH INTEGRATION       ***** //
                OldPosition.setx(0.0);
                OldPosition.sety(0.0);
                OldPosition.setz(0.0);

                #ifdef SPHERICAL_INJECTION
                    EdgeCondition = ((Position.getx()*Position.getx()+Position.gety()*Position.gety()+Position.getz()*Position.getz()) <= ImpactParameter*ImpactParameter*1.01);
                #else
                    EdgeCondition = (Position.getz() >= zmin && Position.getz() <= zmax);
                #endif
                
                #ifdef NO_SPHERE
                    SphereCondition = true;
                #else
                    SphereCondition = (sqrt(Position.getx()*Position.getx()*a1+Position.gety()*Position.gety()*a2+Position.getz()*Position.getz()*a3) > 1.0);
                #endif

                // While we don't exceed a specified number of reflections to catch trapped orbits AND  
                // while the particle is not inside the sphere and not outside the simulation domain
                reflections=0;
                unsigned int r_max = reflectionsmax;
                if( PotentialNorm*SPEC_CHARGE > 0.0 ){ // In this case, potential is repulsive
                    r_max = 1;
/*                  // Compare vertical kinetic energy to potential. If it's smaller, reject orbit
                    // immediately before simulating
                    #ifdef DEBYE_POTENTIAL
                    if( fabs((PotentialNorm*echarge*echarge/(4.0*PI*epsilon0*Radius))
                                               *(1.0-exp((zmax/DebyeLength)-(1.0/DebyeLength))/zmax))
                        > 0.5*SpeciesMass*Mp*Velocity.getz()*Velocity.getz()*Radius*Radius/(Tau*Tau) ){
                            EdgeCondition = false;
                        }
                    #endif
                    #ifdef COULOMB_POTENTIAL
                        if( fabs((PotentialNorm*echarge*echarge/(4.0*PI*epsilon0*Radius))*(1.0-(1.0/zmax)))
                        > (0.5*SpeciesMass*Mp*Velocity.getz()*Velocity.getz()*Radius*Radius/(Tau*Tau)) ){
                            EdgeCondition = false;
                        }
                    #endif*/
                }

                while( SphereCondition && EdgeCondition && reflections < r_max ){
                    #ifdef DEBYE_POTENTIAL
                        EField = DebyeHuckelField(Position,PotentialNorm,DebyeLength,A_Coulomb)+EField_Background;
                    #endif
                    #ifdef COULOMB_POTENTIAL
                        EField = CoulombField(Position,PotentialNorm,A_Coulomb)+EField_Background;
                    #endif
                    OldPosition = Position;
                    double PreviousVelocity = Velocity.getz();
                    UpdateVelocityBoris(SpeciesMass,EField,BField,TimeStep,Velocity,SPEC_CHARGE);
                    

                    if( (Velocity.getz()*PreviousVelocity <= 0.0) ){
                        reflections ++;
                    }

                    Position+=TimeStep*Velocity;
                    #ifdef SAVE_APPROACH
                    if( OldPosition.mag3() > Position.mag3() || Position.mag3() < MinPos ){
                        MinPos = Position.mag3();
                    }
                    #endif

                    #ifdef SPHERICAL_INJECTION
                        EdgeCondition = ((Position.getx()*Position.getx()+Position.gety()*Position.gety()+Position.getz()*Position.getz()) <= ImpactParameter*ImpactParameter*1.01);
                    #else 
                        EdgeCondition = (Position.getz() >= zmin && Position.getz() <= zmax);
                    #endif
                    SphereCondition = (sqrt(Position.getx()*Position.getx()*a1+Position.gety()*Position.gety()*a2+Position.getz()*Position.getz()*a3) > 1.0);
                
                    #ifdef NO_SPHERE
                        SphereCondition = true;
                    #else
                        SphereCondition = (sqrt(Position.getx()*Position.getx()*a1+Position.gety()*Position.gety()*a2+Position.getz()*Position.getz()*a3) > 1.0);
                    #endif


                    RECORD_TRACK("\n");RECORD_TRACK(Position);RECORD_TRACK("\t");RECORD_TRACK(Velocity);
                    RECORD_TRACK("\t");
                    RECORD_TRACK(sqrt(Position.getx()*Position.getx()
                            +Position.gety()*Position.gety()+Position.getz()*Position.getz()));
                }   
                CLOSE_TRACK();
                // ************************************************** //
    
    
                // ***** PERFORM MOMENTUM CALCULATIONS      ***** //
                FinalPosition = 0.5*(OldPosition+Position);
                AngularMom = SpeciesMass*(FinalPosition^Velocity);      
                #pragma omp critical
                {
                    TotalInjectedMom += SpeciesMass*InitialVel;
                    if( sqrt(Position.getx()*Position.getx()*a1+Position.gety()*Position.gety()*a2+Position.getz()*Position.getz()*a3) < 1.0 ){ // In this case it was captured!
                        double AngVelNorm = 5.0*SpeciesMass*MASS/(2.0*DustMass);
                        AngularVel = (AngVelNorm)*
                        ((FinalPosition^Velocity)-(FinalPosition^(TotalAngularVel^FinalPosition)));
//                      ADD_F_AMOM(AngularVel*(2.0*DustMass/5.0));


                        PRINT_FP(fabs(FinalPosition.mag3()-1)); PRINT_FP("\n");
                        TotalAngularVel += AngularScale*AngularVel;
                        TotalAngularVelThisStep += TotalAngularVel;
                        
                        TotalAngularMom += AngularMom;

                        j ++; j_ThisSave ++;
                        CapturedCharge += SPEC_CHARGE;

                        PRINT_CHARGE(j)         PRINT_CHARGE("\t")
                        PRINT_CHARGE(PotentialNorm)     PRINT_CHARGE("\t")
                        PRINT_CHARGE(SPEC_CHARGE);  PRINT_CHARGE("\n")
//                      PRINT_AMOM((AngVelNorm)*(FinalPosition^Velocity)); PRINT_AMOM("\t");
//                      PRINT_AMOM((AngVelNorm)*(FinalPosition^Velocity)*(1.0/Tau)); PRINT_AMOM("\n");
                        ADD_CHARGE()
                        #ifdef VARIABLE_CSCALE
                        TotalChargeInSave += PotentialNorm;
                        #endif
                        SAVE_SPOS()
                        SAVE_EPOS()
                        //SAVE_LMOM()
                        if(j % num == 0){
                            SAVE_AVEL()
                            SAVE_CHA()
                            SAVE_APP()
                        }
                    }else if( reflections >= r_max ){        // In this case it was trapped!
                        TrappedParticles ++; 
                        TrappedCharge += SPEC_CHARGE;
                                        }else{              // In this case it missed!
                        SAVE_SPOS()
                        SAVE_EPOS()
                        SAVE_APP()
                        #ifdef SAVE_MOM
                        LinearMomentumSum += SpeciesMass*Velocity;  
                        AngularMomentumSum += AngularMom;
                        #endif
                        TotalLostMom += SpeciesMass*Velocity;
                        //SAVE_LMOM()
                        MissedParticles ++;
                        MissedCharge += SPEC_CHARGE;
                    } // END OF if ( Position.mag3() < 1.0 )

                    ADD_F_AMOM(SpeciesMass*(Position^Velocity));
                    PRINT_AMOM("FMom = "); PRINT_AMOM(FINAL_AMOM); PRINT_AMOM("\n");
                    C_FINAL_POT(); D_FINAL_POT();
                    PRINT_ENERGY(i); PRINT_ENERGY("\t"); 
                    PRINT_ENERGY(100*(Velocity.square()/InitialVel.square()-1.0));  PRINT_ENERGY("\t");
                    PRINT_ENERGY(0.5*MASS*SpeciesMass*InitialVel.square()*Radius*Radius/(Tau*Tau));  PRINT_ENERGY("\t");
                    PRINT_ENERGY(0.5*MASS*SpeciesMass*Velocity.square()*Radius*Radius/(Tau*Tau));  PRINT_ENERGY("\t");
                    PRINT_ENERGY(SPEC_CHARGE*FinalPot);  PRINT_ENERGY("\t");
                    PRINT_ENERGY(SPEC_CHARGE*InitialPot);  PRINT_ENERGY("\t");
                    PRINT_ENERGY(0.5*MASS*SpeciesMass*InitialVel.square()*Radius*Radius/(Tau*Tau)
                            +SPEC_CHARGE*InitialPot);  PRINT_ENERGY("\t");
                    PRINT_ENERGY(0.5*MASS*SpeciesMass*Velocity.square()*Radius*Radius/(Tau*Tau)
                            +SPEC_CHARGE*FinalPot);  PRINT_ENERGY("\t");

                    PRINT_ENERGY((0.5*MASS*SpeciesMass*Velocity.square()*Radius*Radius/(Tau*Tau)
                            +SPEC_CHARGE*FinalPot)/
                            (0.5*MASS*SpeciesMass*InitialVel.square()*Radius*Radius/(Tau*Tau)
                            +SPEC_CHARGE*InitialPot) - 1.0);  
                    PRINT_ENERGY("\n");
                    TotalNum ++;
                    TotalCharge += SPEC_CHARGE;
                }
            }
        } // END OF PARALLELISED FOR LOOP
        } // END OF PARALLELISED REGION
        // ***** PRINT ANGULAR MOMENTUM AND CHARGE DATA ***** //
        clock_t end = clock();
        double elapsd_secs = double(end-begin)/CLOCKS_PER_SEC;
        RunDataFile << "\n\n***** Save : " << s << " Completed in " << elapsd_secs << "s\n\n";
    
//      Calculate currents for cylindrical geometry with shape factor
        double CyliCurr = 0.5*BoltzmanniDensity*(j+CapturedCharge)*pow(iImpactParameter,2.0)
        /(2.0*(1-cos(asin(sqrt(1.0/(1+izmax*izmax/(iImpactParameter*iImpactParameter))))))*(0.5*(TotalNum+TotalCharge))*iDensity);
        double CyleCurr = 0.5*BoltzmanneDensity*(j-CapturedCharge)*pow(eImpactParameter,2.0)
        /(2.0*(1-cos(asin(sqrt(1.0/(1+ezmax*ezmax/(eImpactParameter*eImpactParameter))))))*(0.5*(TotalNum-TotalCharge))*eDensity);
//      Calculate currents for cylindrical geometry
        double CylGeoiCurr = 0.5*BoltzmanniDensity*(j+CapturedCharge)*pow(iImpactParameter,2.0)
                    /((TotalNum+TotalCharge)*iDensity);
        double CylGeoeCurr = 0.5*BoltzmanneDensity*(j-CapturedCharge)*pow(eImpactParameter,2.0)
                /((TotalNum-TotalCharge)*eDensity);
//      Calculate currents for Spherical geometry with Bfield
        double SphiCurr = 0.5*BoltzmanniDensity*(j+CapturedCharge)*pow(iImpactParameter,2.0)
                    /(0.5*(TotalNum+TotalCharge)*iDensity);
        double SpheCurr = 0.5*BoltzmanneDensity*(j-CapturedCharge)*pow(eImpactParameter,2.0)
                /(0.5*(TotalNum-TotalCharge)*eDensity);
//      Calculate currents for Spherical geometry without Bfield
        double SphGeoiCurr = 0.5*BoltzmanniDensity*(j+CapturedCharge)
                    /(0.5*(TotalNum+TotalCharge)*iDensity*(1-cos(asin(1.0/iImpactParameter))));
        double SphGeoeCurr = 0.5*BoltzmanneDensity*(j-CapturedCharge)
                /(0.5*(TotalNum-TotalCharge)*eDensity*(1-cos(asin(1.0/eImpactParameter))));

        #ifdef VARIABLE_CSCALE
        if( j_ThisSave > jmin ){ // Handle no charges captured this save            
            MeanChargeDiff = TotalChargeInSave/(j_ThisSave)-MeanChargeSave;
            // If change of sign in Mean Diff, then approaching equilibrium
            if( (MeanChargeDiff < 0 && OldMeanChargeDiff > 0 )
                || (MeanChargeDiff > 0 && OldMeanChargeDiff < 0)  ){
                UPDATE_CSCALE(); // Update charging scale
                
                // Don't allow charging scale to fall below 1.0e
                if( fabs(ChargeScale) <= 2.0 ){
                    ChargeScale = 2.0;
                    if( jmin == jfin )
                        s = smax;

                    jmin = jfin;
                }
            }
            OldMeanChargeDiff = MeanChargeDiff;
            MeanChargeSave = TotalChargeInSave/(j_ThisSave);
            TotalChargeInSave = 0.0;
            j_ThisSave = 0;
        }
        #endif
        #ifdef VARIABlE_ASCALE
        if( j_ThisSave > jmin ){
            MeanAngularVelDiff = TotalAngularVelThisStep*(1.0/j_ThisSave)-MeanAngularVel;

            if( (MeanAngularVelDiff.getz() < 0 && 
                TotalAngularVelThisStep.getz()*(1.0/j_ThisSave)-MeanAngularVel.getz() > 0 )
                || (MeanAngularVelDiff.getz() > 0 && 
                TotalAngularVelThisStep.getz()*(1.0/j_ThisSave)-MeanAngularVel.getz() < 0 ) ){
                UPDATE_ASCALE();
            }

            MeanAngularVel = TotalAngularVelThisStep*(1.0/j_ThisSave);
            TotalAngularVelThisStep = TotalAngularVelThisStep*0.0;
            j_ThisSave = 0;
        }
        #endif
        if( j == jmax ){ // We've collected everything, stop saving!
            s = smax;
        }

        SAVE_CHARGE();
        SAVE_MOM();
        SAVE_CURR();
        SAVE_TOT();
        SAVE_LMOM()

        // ************************************************** //

        // If Mean Charge is deviating by less than 0.1%
        // and this is smaller than charge scale length
        //if( fabs(MeanChargeDiff/PotentialNorm) < 0.001 && MeanChargeDiff != 0.0 
        //  && ChargeScale/PotentialNorm < 0.01 ){ 
        //  RunDataFile << "\n\n* Equilibrium Reached! after saves = " << s << " *";
        //  s = smax;
        //}
    
        // ***** PRINT CHARGE AND PATH COUNTERS     ***** //
        if( (i_simulated < NumberOfIons || e_simulated < NumberOfElectrons) && s == smax ){
            std::cerr << "\nError! Total particle goal was not reached! Data may be invalid!";
            RunDataFile << "\n\n* Error! Total particle goal was not reached! *";
            RunDataFile << "\n\n*i_sim =  " << i_simulated << "\te_sim = " << e_simulated << "* ";
        }
    
        // ************************************************** //
        RunDataFile.close();
        CLOSE_CHARGE();
        CLOSE_MOM();
        CLOSE_CURR();
        CLOSE_TOT();
        CLOSE_LMOM()
        CLOSE_AVEL();
        CLOSE_CHA();
        CLOSE_EPOS();
        CLOSE_SPOS();
        CLOSE_APP();
        // ***** CLOSE DATA FILES           ***** //
    }

    // ************************************************** //


    return 0;
>>>>>>> 1caf7050
}<|MERGE_RESOLUTION|>--- conflicted
+++ resolved
@@ -1,54 +1,3 @@
-<<<<<<< HEAD
-//#define SAVE_TRACKS 
-//#define SELF_CONS_CHARGE
-//#define VARIABLE_CSCALE
-
-#define CALCULATE_MOM
-#define SAVE_ANGULAR_VEL
-//#define VARIABLE_ASCALE
-#define SAVE_LINEAR_MOM
-#define SAVE_CHARGING
-//#define SAVE_STARTPOS
-//#define SAVE_ENDPOS
-//#define SAVE_APPROACH
-//#define CALCULATE_CLOSEST_APPROACH
-#define SAVE_CURRENTS
-#define SAVE_TOTALS
-
-//#define SPHERICAL_INJECTION
-//#define POINT_INJECTION
-//#define NO_SPHERE
-
-//#define COULOMB_POTENTIAL
-#define DEBYE_POTENTIAL
-//#define BOLTZMANN_DENSITY
-
-//#define TEST_VELPOSDIST
-//#define TEST_FINALPOS
-//#define TEST_CHARGING
-//#define TEST_ANGMOM
-//#define TEST_COULOMB_ENERGY
-//#define TEST_DEBYE_ENERGY
-
-#include <omp.h>	// For parallelisation
-
-#include <chrono>	// for chrono::high_resolution_clock::now().time_since_epoch().count();
-#include <iostream>	// for std::cout
-#include <array>	
-#include <random>	// for std::normal_distribution<> etc.
-#include <fstream>	// for std::ofstream
-#include <ctime>	// for clock()
-#include <math.h> 	// for fabs()
-#include <sstream>	// for std::stringstream
-#include <assert.h>	// for assert()
-#include <algorithm>	// for std::min()
-
-//#include "Function.h"	// for LambertW() Function to calculate Debye-Huckel Screening Length
-#include "Constants.h"	// Define Pre-processor Directives and constants
-#include "threevector.h"// for threevector class
-#include "rand_mwts.h"	// Functions to generate correct 1-way maxwellian flux
-
-=======
 /** @file main.cpp
  *  @brief DiMPl program to calculate behaviour of conducting spheres in 
  *  plasmas with background flow and magnetic fields
@@ -110,7 +59,6 @@
  *
  *  Display to the user what options are available for running the program
  */
->>>>>>> 1caf7050
 static void show_usage(std::string name){
     std::cerr << "Usage: int main(int argc, char* argv[]) <option(s)> SOURCES"
     << "\n\nOptions:\n"
@@ -681,713 +629,7 @@
     double MAGNETIC(100);
         double Tau = MASS/(echarge*MAGNETIC);
 
-<<<<<<< HEAD
-	double PotentialNorm	= Potential*(eTemp*echarge)*4*PI*epsilon0*Radius/pow(echarge,2.0);	// Normalised Charge,
-	double DriftNorm	= DriftVel*Tau/(Radius);
-	double DebyeLength 	= sqrt((epsilon0*echarge*eTemp)/(eDensity*pow(echarge,2.0)))/Radius;
-	double A_Coulomb	= Mp/(4.0*PI*epsilon0*MAGNETIC*MAGNETIC*Radius*Radius*Radius);
-
-	#ifdef VARIABLE_CSCALE
-	double ChargeScale 	= eTemp*4.0*PI*epsilon0*Radius/(2.0*echarge); // Divide by 2 as we don't want full scale
-	#endif
-	double AngularScale 	= 1.0;//echarge*eTemp*PI*Radius*sqrt(echarge*eTemp/Me)/(Tau*DustMass);
-
-	// ************************************************** //
-
-
-	// ***** DEFINE FIELD PARAMETERS 		***** //
-	threevector Bhat(0.0,0.0,1.0);	// Direction of magnetic field, z dir.
-
-	// ************************************************** //
-	
-
-	// ***** DEFINE SIMULATION SPACE 		***** //
-	// See : https://en.wikipedia.org/wiki/Maxwell%E2%80%93Boltzmann_distribution
-	// For reasoning on choice of Velocity vector
-	double iThermalVel	= sqrt(echarge*iTemp/Mp)*(Tau/Radius);		// Normalised Ion Thermal velocity
-	double eThermalVel	= sqrt(echarge*eTemp/Me)*(Tau/Radius);	// Normalised Electron Thermal velocity
-
-	double iRhoTherm = 0.0;					// Ion gyro-radii are zero by Default
-	double eRhoTherm = 0.0;					// Electron gyro-radii are zero by Default
-//	double TimeStepe = TimeStepFactor/fabs(A_Coulomb*MassRatio*MassRatio); // Normalised time step for electrons
-//	double TimeStepi = TimeStepFactor/fabs(A_Coulomb);	// Normalised time step for ions
-	double TimeStepe = TimeStepFactor;
-	double TimeStepi = TimeStepFactor;
-	if( BMag == 0.0 && Potential == 0.0 ){
-		TimeStepi = 0.01/iThermalVel;
-		TimeStepe = 0.01/eThermalVel;
-	}
-	if( BMag != 0.0 ){						// If Magnetic field is non-zero
-		// Calculate thermal GyroRadius for ions and electrons normalised to dust grain radii
-		iRhoTherm	= iThermalVel/(BMag/MAGNETIC); 
-		eRhoTherm	= eThermalVel/(pow(MassRatio,2)*BMag/MAGNETIC); 
-		
-		// Balance electrostatic and magnetic forces to determine impact parameter term
-
-//		iCoulombImpactParameter   = sqrt(fabs(echarge*PotentialNorm
-//						/(4.0*PI*epsilon0*sqrt(echarge*iTemp/Mp)*BMag)))/Radius;
-//		eCoulombImpactParameter   = sqrt(fabs(echarge*PotentialNorm
-//						/(4.0*PI*epsilon0*sqrt(echarge*eTemp/Mp)*BMag)))/Radius;
-
-		if( NormalisedVars ){
-			iRhoTherm	= 1.0/BMagIn;
-			eRhoTherm	= 1.0/BMagIn;
-			
-			if( iChance != 0.0 ){ // If there is a finite probability of simulating ions
-				eRhoTherm       = 1.0/(BMagIn*MassRatio);
-			}
-		}
-		// Time step limited by gyro-motion
-		if( TimeStepFactor*eRhoTherm/eThermalVel < TimeStepe ){
-			TimeStepe       = TimeStepFactor*eRhoTherm/eThermalVel;   // 1% of Gyro-radius size
-		}
-		if( TimeStepFactor*iRhoTherm/iThermalVel < TimeStepi ){
-	                TimeStepi       = TimeStepFactor*iRhoTherm/iThermalVel;   // 1% of Gyro-radius size
-		}
-		if( Potential == 0.0 ){
-			// Uncharged sphere, time step limited by gyro-motion or thermal velocity
-			TimeStepe       = TimeStepFactor*eRhoTherm/eThermalVel;   // 1% of Gyro-radius size
-	                TimeStepi       = TimeStepFactor*iRhoTherm/iThermalVel;   // 1% of Gyro-radius size
-			if( TimeStepFactor/iThermalVel < TimeStepi ){
-				TimeStepi	= TimeStepFactor/iThermalVel;  // Check timestep less than dust radius
-			}
-			if( TimeStepFactor/eThermalVel < TimeStepe ){
-				TimeStepe	= TimeStepFactor/eThermalVel;  // Check timestep less than dust radius
-			}
-		}
-	}
-
-	// Account for non-spherical impact factor, chose larger of two semi axis
-	double semiaxisDistortion=1.0;
-	if( a1 < a2 ){
-		semiaxisDistortion=a1;
-	}else{
-		semiaxisDistortion=a2;
-	}
-	double iImpactParameter = 1.0/sqrt(semiaxisDistortion)+ImpactPar*(iRhoTherm+DebyeLength);
-	double eImpactParameter = 1.0/sqrt(semiaxisDistortion)+ImpactPar*(eRhoTherm+DebyeLength);
-	if( ForceImpPar > 0.0 ){
-		iImpactParameter = 1.0+ForceImpPar;
-		eImpactParameter = 1.0+ForceImpPar;
-	}
-
-	double iCoulombImpactParameter  = 10.0*fabs(echarge*echarge*PotentialNorm/(2*PI*epsilon0*echarge*iTemp))/Radius; // Balance Coulomb to kinetic energy
-	double eCoulombImpactParameter  = 10.0*fabs(echarge*echarge*PotentialNorm/(2*PI*epsilon0*echarge*eTemp))/Radius; // Balance Coulomb to kinetic energy
-
-	double ezmax = 1.05/sqrt(a3)+zMaxCoeff*eCoulombImpactParameter;
-	double ezmin = -1.05/sqrt(a3)-zMinCoeff*eCoulombImpactParameter;
-	double izmax = 1.0001/sqrt(a3)+zMaxCoeff*iCoulombImpactParameter;
-	double izmin = -1.0001/sqrt(a3)-zMinCoeff*iCoulombImpactParameter;
-	if( ZBoundForce > 0.0 ){
-		ezmax = 1.0/sqrt(a3)+ZBoundForce;
-		ezmin = -1.0/sqrt(a3)-ZBoundForce;
-		izmax = ezmax;
-		izmin = ezmin;
-	}
-
-	// ************************************************** //
-
-	// ***** DEFINE PROBABILITY OF ION GENERATION	***** //
-	// Define ratio of flux of electrons to ions
-	assert(fabs(ezmax)==fabs(ezmin)); // The min and max heights must match as long as the ProbabilityOfIon is the same for
-	assert(fabs(izmax)==fabs(izmin)); // both the top and bottom surfaces.
-	#ifdef BOLTZMANN_DENSITY
-		#ifdef SPHERICAL_INJECTION
-			#ifdef COULOMB_POTENTIAL
-			double BoltzmanneDensity = eDensity
-					*exp(PotentialNorm*echarge*echarge/(4.0*PI*epsilon0*eImpactParameter*Radius*echarge*eTemp));
-			double BoltzmanniDensity = iDensity
-					*exp(-PotentialNorm*echarge*echarge/(4.0*PI*epsilon0*iImpactParameter*Radius*echarge*iTemp));
-			#else
-			double BoltzmanneDensity = eDensity
-					*exp(PotentialNorm*echarge*echarge*exp(-(eImpactParameter-1.0)/DebyeLength)
-					/(4.0*PI*epsilon0*eImpactParameter*Radius*echarge*eTemp));
-			double BoltzmanniDensity = iDensity
-					*exp(-PotentialNorm*echarge*echarge*exp(-(iImpactParameter-1.0)/DebyeLength)
-					/(4.0*PI*epsilon0*iImpactParameter*Radius*echarge*iTemp));
-			#endif
-		#else
-			#ifdef COULOMB_POTENTIAL
-			double BoltzmanneDensity = eDensity
-					*exp(PotentialNorm*echarge*echarge/(4.0*PI*epsilon0*ezmax*Radius*echarge*eTemp));
-			double BoltzmanniDensity = iDensity
-					*exp(-PotentialNorm*echarge*echarge/(4.0*PI*epsilon0*izmax*Radius*echarge*iTemp));
-			#else
-			double BoltzmanneDensity = eDensity
-	                                *exp(PotentialNorm*echarge*echarge*exp(-(ezmax-1.0)/DebyeLength)
-					/(4.0*PI*epsilon0*ezmax*Radius*echarge*eTemp));
-	                double BoltzmanniDensity = iDensity
-	                                *exp(-PotentialNorm*echarge*echarge*exp(-(izmax-1.0)/DebyeLength)
-					/(4.0*PI*epsilon0*izmax*Radius*echarge*iTemp));
-			#endif
-		#endif
-	#else
-		double BoltzmanneDensity = eDensity;
-		double BoltzmanniDensity = iDensity;
-	#endif
-
-	double PosFluxi = BoltzmanniDensity*((iThermalVel/sqrt(2.0*PI))*exp(-0.5*DriftNorm*DriftNorm/(iThermalVel*iThermalVel))
-			+DriftNorm*0.5*(1.0+erf(DriftNorm/(sqrt(2.0)*iThermalVel))))*pow(iImpactParameter,2);
-	double NegFluxi = BoltzmanniDensity*((iThermalVel/sqrt(2.0*PI))*exp(-0.5*DriftNorm*DriftNorm/(iThermalVel*iThermalVel))
-			-DriftNorm*0.5*(1.0+erf(-DriftNorm/(sqrt(2.0)*iThermalVel))))*pow(iImpactParameter,2);
-	double PosFluxe = BoltzmanneDensity*((eThermalVel/sqrt(2.0*PI))*exp(-0.5*DriftNorm*DriftNorm/(eThermalVel*eThermalVel))
-			+DriftNorm*0.5*(1.0+erf(DriftNorm/(sqrt(2.0)*eThermalVel))))*pow(eImpactParameter,2);
-	double NegFluxe = BoltzmanneDensity*((eThermalVel/sqrt(2.0*PI))*exp(-0.5*DriftNorm*DriftNorm/(eThermalVel*eThermalVel))
-			-DriftNorm*0.5*(1.0+erf(-DriftNorm/(sqrt(2.0)*eThermalVel))))*pow(eImpactParameter,2);
-
-	double TotalFluxProbability = PosFluxi + NegFluxi + PosFluxe + NegFluxe;
-
-	double ProbOfPosFluxe = PosFluxe / TotalFluxProbability;
-	double ProbOfNegFluxe = NegFluxe / TotalFluxProbability;
-	double ProbOfPosFluxi = PosFluxi / TotalFluxProbability;
-	double ProbOfNegFluxi = NegFluxi / TotalFluxProbability;
-
-	double ProbabilityOfIon = ProbOfPosFluxi+ProbOfNegFluxi;
-	if( iChance >= 0.0 && iChance <= 1.0 ){
-		ProbabilityOfIon = iChance;
-		TotalFluxProbability = ProbabilityOfIon*(PosFluxi + NegFluxi) + (1.0-ProbabilityOfIon)*(PosFluxe + NegFluxe);
-
-		ProbOfPosFluxe = (1.0-ProbabilityOfIon)*PosFluxe / TotalFluxProbability;
-		ProbOfNegFluxe = (1.0-ProbabilityOfIon)*NegFluxe / TotalFluxProbability;
-		ProbOfPosFluxi = ProbabilityOfIon*PosFluxi / TotalFluxProbability;
-		ProbOfNegFluxi = ProbabilityOfIon*NegFluxi / TotalFluxProbability;
-	}
-
-	// ************************************************** //
-
-
-	// ***** SEED RANDOM NUMBER GENERATOR IN THREADS***** //
-	std::random_device rd;		// Create Random Device
-	std::vector<std::mt19937> randnumbers;
-	std::uniform_real_distribution<double> rad(0, 1); // IONS
-	for(int p = 0; p < omp_get_max_threads(); p ++){
-		randnumbers.push_back(std::mt19937(seed+p));
-	}
-
-	// ************************************************** //
-
-
-	// ***** OPEN DATA FILE WITH HEADER 		***** //
-	time_t now = time(0);		// Get the time of simulation
-	char * dt = ctime(&now);
-
-	OPEN_CHARGE();	HEAD_CHARGE();
-	OPEN_MOM();	HEAD_MOM();
-	OPEN_AVEL();	HEAD_AVEL();
-	OPEN_LMOM();	HEAD_LMOM();
-	OPEN_CHA();	HEAD_CHA();
-	OPEN_SPOS();	HEAD_SPOS();
-	OPEN_EPOS();	HEAD_EPOS();
-	OPEN_APP();	HEAD_APP()
-	OPEN_CURR();	HEAD_CURR();
-	OPEN_TOT();	HEAD_TOT();
-
-	unsigned long long NumberOfIons = ProbabilityOfIon*imax;
-	unsigned long long NumberOfElectrons = imax-NumberOfIons;
-	
-	RunDataFile.open(filename + suffix);
-	RunDataFile << "## Run Data File ##\n";
-	RunDataFile << "#Date: " << dt;
-	RunDataFile << "#Input:\t\tValue\n\nimax (arb #):\t\t"<<imax<<"\njmax (arb #):\t\t"<<jmax<<"\nIon # (arb #):\t\t" << NumberOfIons<<"\nElec # (arb #):\t\t"<<NumberOfElectrons<<"\nProbOfIon (arb):\t"<<ProbabilityOfIon<<"\n\nElectron Gyro (1/Radius):\t"<<eRhoTherm<<"\nElectron Temp (eV):\t\t"<<eTemp<<"\nElec Density (m^-^3):\t\t"<<BoltzmanneDensity<<"\nElectron IP (1/Radius):\t\t"<<eImpactParameter<<"\nElectron zmax (1/Radius):\t"<<ezmax<<"\nElectron zmin (1/Radius):\t"<<ezmin<<"\nElecs Timestep (Tau):\t\t"<<TimeStepe<<"\nProbOfPosFluxe (arb):\t\t"<<ProbOfPosFluxe<<"\nProbOfNegFluxe (arb):\t\t"<<ProbOfNegFluxe<<"\n\nIon Gyro (1/Radius):\t"<<iRhoTherm<<"\nIon Temp (eV):\t\t"<<iTemp<<"\nIon Density (m^-^3):\t"<<BoltzmanniDensity<<"\nIon IP (1/Radius):\t"<<iImpactParameter<<"\nIon zmax (1/Radius):\t"<<izmax<<"\nIon zmin (1/Radius):\t"<<izmin<<"\nIon Timestep (Tau):\t"<<TimeStepi<<"\nProbOfPosFluxi (arb):\t"<<ProbOfPosFluxi<<"\nProbOfNegFluxi (arb):\t"<<ProbOfNegFluxi<<"\n\nRadius (m):\t\t"<<Radius<<"\nSpin (1/Tau):\t\t"<<Spin*Tau<<"\na1 (1/Radius):\t\t"<<(1.0/sqrt(a1))<<"\na2 (1/Radius):\t\t"<<(1.0/sqrt(a2))<<"\na3 (1/Radius):\t\t"<<(1.0/sqrt(a3))<<"\nDensity (kg m^-^3):\t"<<Density<<"\nCharge (1/echarge):\t\t"<<PotentialNorm<<"\nB Field (T or Radius/GyroRad):\t"<<BMag<<"\nDebyeLength (1/Radius):\t\t"<<DebyeLength <<"\nDrift Norm (Radius/Tau):\t"<<DriftNorm<<"\nTime Norm [Tau] (s):\t\t"<<Tau<<"\n\n"<<"RNG Seed (arb):\t\t"<<seed<<"\nOMP_THREADS (arb):\t"<<omp_get_max_threads()<<"\n\n";
-	#ifdef SPHERICAL
-		RunDataFile << "* SPHERICAL INJECTION *\n";
-	#else 
-		RunDataFile << "* CYLINDRICAL INJECTION *\n";
-	#endif
-	#ifdef NO_SPHERE
-		RunDataFile << "* NO SPHERE *\n";
-	#endif
-	#ifdef DEBYE_POTENTIAL
-		RunDataFile << "* DEBYE HUCKEL POTENTIAL *\n\n";
-	#endif
-	#ifdef COULOMB_POTENTIAL
-		RunDataFile << "* COULOMB POTENTIAL *\n\n";
-	#endif
-	#ifdef BOLTZMANN_DENSITY
-		RunDataFile << "* BOLTZMANN DENSITY *\n\n";
-	#endif	
-	// ************************************************** //
-
-
-	// ***** BEGIN LOOP OVER PARTICLE ORBITS 	***** //
-	threevector TotalAngularVel(0.0,0.0,Spin*Tau);
-
-	threevector MeanAngularVel(0.0,0.0,Spin*Tau);
-	threevector TotalAngularVelThisStep(0.0,0.0,Spin*Tau);
-	threevector MeanAngularVelDiff(0.0,0.0,0.0);
-
-	threevector TotalAngularMom(0.0,0.0,0.0);
-	threevector TotalInjectedMomCaptured(0.0,0.0,0.0);
-	threevector TotalInjectedMomMissed(0.0,0.0,0.0);
-	threevector TotalLostMom(0.0,0.0,0.0);
-
-	#ifdef VARIABLE_CSCALE
-	double MeanChargeSave = PotentialNorm;	// Initialise the mean charge as starting charge
-	double TotalChargeInSave=PotentialNorm;// Initialise the charge collected in this save
-	double MeanChargeDiff(0.0);  		// Initial Mean charge diff is zero
-	double OldMeanChargeDiff(0.0); 		// Initial Mean charge diff is zero
-	#endif	
-
-	#ifdef CALCULATE_MOM
-	threevector LinearMomentumSum(0.0,0.0,0.0);
-	threevector AngularMomentumSum(0.0,0.0,0.0);
-	#endif
-	
-	#ifdef TEST_ANGMOM
-	threevector INITIAL_AMOM(0.0,0.0,0.0);
-	threevector FINAL_AMOM(0.0,0.0,0.0);
-	#endif
-
-	unsigned long long j(0), i(0), RegeneratedParticles(0), TrappedParticles(0), MissedParticles(0), TotalNum(0);
-	unsigned long long j_ThisSave(0), e_simulated(0), i_simulated(0);
-	long long CapturedCharge(0), RegeneratedCharge(0), TrappedCharge(0), MissedCharge(0), TotalCharge(0);
-
-	unsigned long long smax = imax / Saves;
-
-	for( unsigned int s=1; s <= smax; s ++){
-		unsigned long long IMAX = (s*imax)/smax;
-
-		// ***** REOPEN DATA FILES 			***** //
-		RunDataFile.close();
-		RunDataFile.clear();
-		RunDataFile.open(filename+suffix, std::fstream::app);
-
-		REOPEN_CHARGE();
-		REOPEN_MOM();
-		REOPEN_AVEL();
-		REOPEN_LMOM();
-		REOPEN_CHA();
-		REOPEN_SPOS();
-		REOPEN_EPOS();
-		REOPEN_APP();
-		REOPEN_CURR();
-		REOPEN_TOT();
-
-		// ************************************************** //
-
-		#pragma omp parallel shared(TotalAngularVel,TotalAngularMom,TotalInjectedMomCaptured,TotalInjectedMomMissed,TotalLostMom,j) PRIVATE_FILES()
-		{
-		threevector Position(0.0,0.0,0.0);
-		threevector Velocity(0.0,0.0,0.0);
-		threevector BField(0.0,0.0,0.0);
-		threevector EField(0.0,0.0,0.0);
-		threevector OldPosition(0.0,0.0,0.0);
-		threevector AngularVel(0.0,0.0,0.0);
-		threevector InitialPos(0.0,0.0,0.0);
-		threevector InitialVel(0.0,0.0,0.0);
-		threevector FinalPosition(0.0,0.0,0.0);
-		threevector AngularMom(0.0,0.0,0.0);
-		unsigned int reflections(0);
-
-		double BMagNorm;
-		double ImpactParameter;
-		double ThermalVel;
-		double zmax;   
-		double zmin;   
-		double TimeStep;
-		double SpeciesMass;
-		double ProbUpper;
-
-		int SPEC_CHARGE=-1;
-
-		bool EdgeCondition = true;
-		bool SphereCondition = true;
-
-		#pragma omp for
-		for( i=(IMAX-imax/smax); i < IMAX; i ++){ 	// Loop over maximum number of particles to generate
-			if( j <= jmax ){	// Loop until we reach a certain number of particles jmax
-	
-				//std::cout << "\n" << omp_get_thread_num() << "/" << omp_get_num_threads();
-	
-				// ***** DETERMINE IF IT'S AN ELECTRON OR ION ***** //
-				// MassRatio is squared because of absence of mass in Boris solver
-				#pragma omp critical
-				{
-				if( rad(randnumbers[omp_get_thread_num()]) < ProbabilityOfIon && i_simulated < NumberOfIons ){ 
-					// If this is the case, we need to generate an ion
-					BMagNorm = BMag/MAGNETIC;
-					ImpactParameter=iImpactParameter;
-					ThermalVel=iThermalVel;
-					zmax 	= izmax; 
-					zmin 	= izmin ;
-					TimeStep = TimeStepi;
-					SpeciesMass = 1.0;
-					ProbUpper = ProbOfPosFluxi/(ProbOfPosFluxi+ProbOfNegFluxi);
-					SPEC_CHARGE=1;
-					i_simulated = i_simulated + 1;
-					
-				}else{ // If this is the case, we need to generate an electron
-					if( e_simulated < NumberOfElectrons ){
-						BMagNorm = BMag*pow(MassRatio,2)/MAGNETIC;
-						ImpactParameter=eImpactParameter;
-						ThermalVel=eThermalVel;
-						zmax= ezmax;        // Top of Simulation Domain, in Dust Radii
-						zmin= ezmin;        // Top of Simulation Domain, in Dust Radii
-		 				TimeStep = TimeStepe;
-						SpeciesMass = 1.0/pow(MassRatio,2);
-						ProbUpper = ProbOfPosFluxe/(ProbOfPosFluxe+ProbOfNegFluxe);
-						SPEC_CHARGE=-1;
-						e_simulated = e_simulated + 1;
-					}else if( i_simulated < NumberOfIons ){
-						BMagNorm = BMag/MAGNETIC;
-						ImpactParameter=iImpactParameter;
-						ThermalVel=iThermalVel;
-						zmax 	= izmax; 
-						zmin 	= izmin ;
-						TimeStep = TimeStepi;
-						SpeciesMass = 1.0;
-						ProbUpper = ProbOfPosFluxi/(ProbOfPosFluxi+ProbOfNegFluxi);
-						SPEC_CHARGE=-1;
-						SPEC_CHARGE=1;
-						i_simulated = i_simulated + 1;
-					}else{
-						std::cerr << "\nWARNING! EXCESS PARTICLES SIMULATED";
-						zmax 	= 1000.0;
-						zmin 	= 999.0;
-						ImpactParameter = 1.0;
-					}
-				}
-				BField = BMagNorm*Bhat;
-				// ***** GENERATE AN ORBIT ***** //
-
-				}
-				GenerateOrbit(Position,Velocity,ImpactParameter,ProbUpper,zmin,zmax,DriftNorm,ThermalVel,
-						randnumbers[omp_get_thread_num()]);
-	
-				InitialPos = Position;
-				InitialVel = Velocity;
-				// ************************************************** //
-	
-				// ***** TESTING AREA  				***** //
-				// ***** ANGULAR-MOMENTUM TEST 			***** //
-				#ifdef TEST_ANGMOM
-				#pragma omp critical 
-				{
-					ADD_I_AMOM(SpeciesMass*(Position^Velocity));		// For Angular Momentum Calculations
-					PRINT_AMOM("IMom = "); PRINT_AMOM(INITIAL_AMOM); PRINT_AMOM("\n");
-				}
-				#endif
-				// ***** VELOCITY-POSITION DISTRIBUTION TEST 	***** //
-				#ifdef TEST_VELPOSDIST
-				#pragma omp critical
-				{
-					PRINT_VPD(Position); PRINT_VPD("\t");	// For debugging look at initial positions
-					PRINT_VPD(Velocity); PRINT_VPD("\t");	// For debugging look at initial velocities
-					PRINT_VPD(Velocity*(Position.getunit())); PRINT_VPD("\t");	
-					PRINT_VPD( sqrt(pow(Velocity.getx(),2)+pow(Velocity.gety(),2))*SpeciesMass); 
-					PRINT_VPD("\n");	// For debugging look at gyro-radii
-				}
-				#endif
-				// ***** ENERGY TEST: MEASURE INITIAL ENERGY	***** //
-				C_INITIAL_VEL(); D_INITIAL_VEL();	// For energy calculations
-				C_INITIAL_POT(); D_INITIAL_POT();	// For energy calculations
-				#ifdef CALCULATE_CLOSEST_APPROACH
-				double MinPos = sqrt(zmax*zmax+ImpactParameter*ImpactParameter);
-				#endif
-
-
-				// ***** RECORD TRACK DATA, DEBUG AND TEST	***** //
-				OPEN_TRACK(filename + "_Track_" + std::to_string(i) + ".txt");
-				RECORD_TRACK("\n");RECORD_TRACK(Position);RECORD_TRACK("\t");RECORD_TRACK(Velocity);
-	
-				// ************************************************** //
-	
-	
-				// ***** TAKE INITIAL HALF STEP BACKWARDS ***** //
-				// Calculate Electric Field
-				#ifdef DEBYE_POTENTIAL
-					EField = DebyeHuckelField(Position,PotentialNorm,DebyeLength,A_Coulomb);
-				#endif
-				#ifdef COULOMB_POTENTIAL
-					EField = CoulombField(Position,PotentialNorm,A_Coulomb);
-				#endif
-				UpdateVelocityBoris(SpeciesMass,EField,BField,-0.5*TimeStep,Velocity,SPEC_CHARGE);	
-	
-				// ************************************************** //
-	
-	
-				// ***** DO PARTICLE PATH INTEGRATION 		***** //
-				OldPosition.setx(0.0);
-				OldPosition.sety(0.0);
-				OldPosition.setz(0.0);
-
-
-				EdgeCondition = (Position.getz() >= zmin && Position.getz() <= zmax);
-
-				#ifdef SPHERICAL_INJECTION
-				EdgeCondition = ((Position.getx()*Position.getx()+Position.gety()*Position.gety()
-							+Position.getz()*Position.getz()) <= ImpactParameter*ImpactParameter*1.01);
-				#endif
-				SphereCondition = (sqrt(Position.getx()*Position.getx()*a1+Position.gety()*Position.gety()*a2
-								+Position.getz()*Position.getz()*a3) > 1.0);
-				#ifdef NO_SPHERE
-					SphereCondition = true;
-				#endif
-
-				// While we don't exceed a specified number of reflections to catch trapped orbits AND	
-				// while the particle is not inside the sphere and not outside the simulation domain
-				reflections=0;
-				unsigned int r_max = reflectionsmax;
-				if( PotentialNorm*SPEC_CHARGE > 0.0 ){ // In this case, potential is repulsive
-					r_max = 1;
-/*					// Compare vertical kinetic energy to potential. If it's smaller, reject orbit
-					// immediately before simulating
-					#ifdef DEBYE_POTENTIAL
-					if( fabs((PotentialNorm*echarge*echarge/(4.0*PI*epsilon0*Radius))
-                                               *(1.0-exp((zmax/DebyeLength)-(1.0/DebyeLength))/zmax))
-						> 0.5*SpeciesMass*Mp*Velocity.getz()*Velocity.getz()*Radius*Radius/(Tau*Tau) ){
-							EdgeCondition = false;
-						}
-					#endif
-					#ifdef COULOMB_POTENTIAL
-						if( fabs((PotentialNorm*echarge*echarge/(4.0*PI*epsilon0*Radius))*(1.0-(1.0/zmax)))
-						> (0.5*SpeciesMass*Mp*Velocity.getz()*Velocity.getz()*Radius*Radius/(Tau*Tau)) ){
-							EdgeCondition = false;
-						}
-					#endif*/
-				}
-
-				while( SphereCondition && EdgeCondition && reflections < r_max ){
-					#ifdef DEBYE_POTENTIAL
-						EField = DebyeHuckelField(Position,PotentialNorm,DebyeLength,A_Coulomb);
-	                                #endif
-					#ifdef COULOMB_POTENTIAL
-						EField = CoulombField(Position,PotentialNorm,A_Coulomb);
-	                                #endif
-					OldPosition = Position; // For Angular Momentum Calculations
-					double PreviousVelocity = Velocity.getz();
-					UpdateVelocityBoris(SpeciesMass,EField,BField,TimeStep,Velocity,SPEC_CHARGE);
-					
-
-					if( (Velocity.getz()*PreviousVelocity <= 0.0) ){
-						reflections ++;
-					}
-
-					Position+=TimeStep*Velocity;
-					#ifdef CALCULATE_CLOSEST_APPROACH
-					if( OldPosition.mag3() > Position.mag3() || Position.mag3() < MinPos ){
-						MinPos = Position.mag3();
-					}
-					#endif
-
-					EdgeCondition = (Position.getz() >= zmin && Position.getz() <= zmax);
-					#ifdef SPHERICAL_INJECTION
-	        	                        EdgeCondition = ((Position.getx()*Position.getx()+Position.gety()*Position.gety()
-                                        		+Position.getz()*Position.getz()) <= ImpactParameter*ImpactParameter*1.01);
-	                                #endif
-					SphereCondition = (sqrt(Position.getx()*Position.getx()*a1
-							+Position.gety()*Position.gety()*a2
-                                                        +Position.getz()*Position.getz()*a3) > 1.0);
-				
-					#ifdef NO_SPHERE
-						SphereCondition = true;
-					#endif
-
-
-					RECORD_TRACK("\n");RECORD_TRACK(Position);RECORD_TRACK("\t");RECORD_TRACK(Velocity);
-					RECORD_TRACK("\t");
-					RECORD_TRACK(sqrt(Position.getx()*Position.getx()
-							+Position.gety()*Position.gety()+Position.getz()*Position.getz()));
-				}	
-				CLOSE_TRACK();
-				// ************************************************** //
-	
-	
-				// ***** PERFORM MOMENTUM CALCULATIONS 		***** //
-				FinalPosition = 0.5*(OldPosition+Position);
-				AngularMom = SpeciesMass*(FinalPosition^Velocity); 		
-				#pragma omp critical
-				{
-					
-					if( sqrt(Position.getx()*Position.getx()*a1+Position.gety()*Position.gety()*a2+Position.getz()*Position.getz()*a3) < 1.0 ){ // In this case it was captured!
-						double AngVelNorm = 5.0*SpeciesMass*MASS/(2.0*DustMass);
-						AngularVel = (AngVelNorm)*
-						((FinalPosition^Velocity)-(FinalPosition^(TotalAngularVel^FinalPosition)));
-//						ADD_F_AMOM(AngularVel*(2.0*DustMass/5.0));
-
-						TotalInjectedMomCaptured += SpeciesMass*InitialVel;
-
-						PRINT_FP(fabs(FinalPosition.mag3()-1)); PRINT_FP("\n");
-						TotalAngularVel += AngularScale*AngularVel;
-						TotalAngularVelThisStep += TotalAngularVel;
-						
-						TotalAngularMom += AngularMom;
-
-						j ++; j_ThisSave ++;
-						CapturedCharge += SPEC_CHARGE;
-
-						PRINT_CHARGE(j)			PRINT_CHARGE("\t")
-						PRINT_CHARGE(PotentialNorm) 	PRINT_CHARGE("\t")
-						PRINT_CHARGE(SPEC_CHARGE);	PRINT_CHARGE("\n")
-//						PRINT_AMOM((AngVelNorm)*(FinalPosition^Velocity)); PRINT_AMOM("\t");
-//						PRINT_AMOM((AngVelNorm)*(FinalPosition^Velocity)*(1.0/Tau)); PRINT_AMOM("\n");
-						ADD_CHARGE()
-						#ifdef VARIABLE_CSCALE
-						TotalChargeInSave += PotentialNorm;
-						#endif
-						SAVE_SPOS()
-						SAVE_EPOS()
-						//SAVE_LMOM()
-						if(j % num == 0){
-							SAVE_AVEL()
-							SAVE_CHA()
-							SAVE_APP()
-						}
-					}else if( reflections >= r_max ){        // In this case it was trapped!
-						TrappedParticles ++; 
-						TrappedCharge += SPEC_CHARGE;
-                                        }else{				// In this case it missed!
-						SAVE_SPOS()
-						SAVE_EPOS()
-						SAVE_APP()
-						#ifdef CALCULATE_MOM
-						LinearMomentumSum += SpeciesMass*Velocity;	
-						AngularMomentumSum += AngularMom;
-						#endif
-						TotalLostMom += SpeciesMass*Velocity;
-						TotalInjectedMomMissed += SpeciesMass*InitialVel;
-						//SAVE_LMOM()
-						MissedParticles ++;
-						MissedCharge += SPEC_CHARGE;
-					} // END OF if ( Position.mag3() < 1.0 )
-
-					ADD_F_AMOM(SpeciesMass*(Position^Velocity));
-					PRINT_AMOM("FMom = "); PRINT_AMOM(FINAL_AMOM); PRINT_AMOM("\n");
-					C_FINAL_POT(); D_FINAL_POT();
-					PRINT_ENERGY(i); PRINT_ENERGY("\t"); 
-					PRINT_ENERGY(100*(Velocity.square()/InitialVel.square()-1.0));  PRINT_ENERGY("\t");
-					PRINT_ENERGY(0.5*Mp*SpeciesMass*InitialVel.square()*Radius*Radius/(Tau*Tau));  PRINT_ENERGY("\t");
-					PRINT_ENERGY(0.5*Mp*SpeciesMass*Velocity.square()*Radius*Radius/(Tau*Tau));  PRINT_ENERGY("\t");
-					PRINT_ENERGY(SPEC_CHARGE*FinalPot);  PRINT_ENERGY("\t");
-					PRINT_ENERGY(SPEC_CHARGE*InitialPot);  PRINT_ENERGY("\t");
-					PRINT_ENERGY(0.5*Mp*SpeciesMass*InitialVel.square()*Radius*Radius/(Tau*Tau)
-							+SPEC_CHARGE*InitialPot);  PRINT_ENERGY("\t");
-					PRINT_ENERGY(0.5*Mp*SpeciesMass*Velocity.square()*Radius*Radius/(Tau*Tau)
-							+SPEC_CHARGE*FinalPot);  PRINT_ENERGY("\t");
-
-					PRINT_ENERGY((0.5*Mp*SpeciesMass*Velocity.square()*Radius*Radius/(Tau*Tau)
-							+SPEC_CHARGE*FinalPot)/
-							(0.5*Mp*SpeciesMass*InitialVel.square()*Radius*Radius/(Tau*Tau)
-							+SPEC_CHARGE*InitialPot) - 1.0);  
-					PRINT_ENERGY("\n");
-					TotalNum ++;
-					TotalCharge += SPEC_CHARGE;
-				}
-			}
-		} // END OF PARALLELISED FOR LOOP
-		} // END OF PARALLELISED REGION
-		// ***** PRINT ANGULAR MOMENTUM AND CHARGE DATA	***** //
-		clock_t end = clock();
-		double elapsd_secs = double(end-begin)/CLOCKS_PER_SEC;
-		RunDataFile << "\n\n***** Save : " << s << " Completed in " << elapsd_secs << "s\n\n";
-	
-//		Calculate currents for cylindrical geometry with shape factor
-		double CyliCurr = 0.5*BoltzmanniDensity*(j+CapturedCharge)*pow(iImpactParameter,2.0)
-		/(2.0*(1-cos(asin(sqrt(1.0/(1+izmax*izmax/(iImpactParameter*iImpactParameter))))))*(0.5*(TotalNum+TotalCharge))*iDensity);
-		double CyleCurr = 0.5*BoltzmanneDensity*(j-CapturedCharge)*pow(eImpactParameter,2.0)
-		/(2.0*(1-cos(asin(sqrt(1.0/(1+ezmax*ezmax/(eImpactParameter*eImpactParameter))))))*(0.5*(TotalNum-TotalCharge))*eDensity);
-//		Calculate currents for cylindrical geometry
-		double CylGeoiCurr = 0.5*BoltzmanniDensity*(j+CapturedCharge)*pow(iImpactParameter,2.0)
-					/((TotalNum+TotalCharge)*iDensity);
-		double CylGeoeCurr = 0.5*BoltzmanneDensity*(j-CapturedCharge)*pow(eImpactParameter,2.0)
-				/((TotalNum-TotalCharge)*eDensity);
-//		Calculate currents for Spherical geometry with Bfield
-		double SphiCurr = 0.5*BoltzmanniDensity*(j+CapturedCharge)*pow(iImpactParameter,2.0)
-					/(0.5*(TotalNum+TotalCharge)*iDensity);
-		double SpheCurr = 0.5*BoltzmanneDensity*(j-CapturedCharge)*pow(eImpactParameter,2.0)
-				/(0.5*(TotalNum-TotalCharge)*eDensity);
-//		Calculate currents for Spherical geometry without Bfield
-		double SphGeoiCurr = 0.5*BoltzmanniDensity*(j+CapturedCharge)
-					/(0.5*(TotalNum+TotalCharge)*iDensity*(1-cos(asin(1.0/iImpactParameter))));
-		double SphGeoeCurr = 0.5*BoltzmanneDensity*(j-CapturedCharge)
-				/(0.5*(TotalNum-TotalCharge)*eDensity*(1-cos(asin(1.0/eImpactParameter))));
-
-		#ifdef VARIABLE_CSCALE
-		if( j_ThisSave > jmin ){ // Handle no charges captured this save			
-			MeanChargeDiff = TotalChargeInSave/(j_ThisSave)-MeanChargeSave;
-			// If change of sign in Mean Diff, then approaching equilibrium
-			if( (MeanChargeDiff < 0 && OldMeanChargeDiff > 0 )
-				|| (MeanChargeDiff > 0 && OldMeanChargeDiff < 0)  ){
-				UPDATE_CSCALE(); // Update charging scale
-				
-				// Don't allow charging scale to fall below 1.0e
-				if( fabs(ChargeScale) <= 2.0 ){
-					ChargeScale = 2.0;
-					if( jmin == jfin )
-						s = smax;
-
-					jmin = jfin;
-				}
-			}
-			OldMeanChargeDiff = MeanChargeDiff;
-			MeanChargeSave = TotalChargeInSave/(j_ThisSave);
-			TotalChargeInSave = 0.0;
-			j_ThisSave = 0;
-		}
-		#endif
-		#ifdef VARIABlE_ASCALE
-		if( j_ThisSave > jmin ){
-			MeanAngularVelDiff = TotalAngularVelThisStep*(1.0/j_ThisSave)-MeanAngularVel;
-
-			if( (MeanAngularVelDiff.getz() < 0 && 
-				TotalAngularVelThisStep.getz()*(1.0/j_ThisSave)-MeanAngularVel.getz() > 0 )
-				|| (MeanAngularVelDiff.getz() > 0 && 
-				TotalAngularVelThisStep.getz()*(1.0/j_ThisSave)-MeanAngularVel.getz() < 0 ) ){
-				UPDATE_ASCALE();
-			}
-
-			MeanAngularVel = TotalAngularVelThisStep*(1.0/j_ThisSave);
-			TotalAngularVelThisStep = TotalAngularVelThisStep*0.0;
-			j_ThisSave = 0;
-		}
-		#endif
-		if( j == jmax ){ // We've collected everything, stop saving!
-			s = smax;
-		}
-
-		SAVE_CHARGE();
-		SAVE_MOM();
-		SAVE_CURR();
-		SAVE_TOT();
-		SAVE_LMOM()
-
-		// ************************************************** //
-
-		// If Mean Charge is deviating by less than 0.1%
-		// and this is smaller than charge scale length
-		//if( fabs(MeanChargeDiff/PotentialNorm) < 0.001 && MeanChargeDiff != 0.0 
-		//	&& ChargeScale/PotentialNorm < 0.01 ){ 
-		//	RunDataFile << "\n\n* Equilibrium Reached! after saves = " << s << " *";
-		//	s = smax;
-		//}
-	
-		// ***** PRINT CHARGE AND PATH COUNTERS 	***** //
-		if( (i_simulated < NumberOfIons || e_simulated < NumberOfElectrons) && s == smax ){
-			std::cerr << "\nError! Total particle goal was not reached! Data may be invalid!";
-			RunDataFile << "\n\n* Error! Total particle goal was not reached! *";
-			RunDataFile << "\n\n*i_sim =  " << i_simulated << "\te_sim = " << e_simulated << "* ";
-		}
-	
-		// ************************************************** //
-		RunDataFile.close();
-		CLOSE_CHARGE();
-		CLOSE_MOM();
-		CLOSE_CURR();
-		CLOSE_TOT();
-		CLOSE_LMOM()
-		CLOSE_AVEL();
-		CLOSE_CHA();
-		CLOSE_EPOS();
-		CLOSE_SPOS();
-		CLOSE_APP();
-		// ***** CLOSE DATA FILES 			***** //
-	}
-
-	// ************************************************** //
-
-
-	return 0;
-=======
+
     double PotentialNorm    = Potential*(eTemp*echarge)*4*PI*epsilon0*Radius/pow(echarge,2.0);  // Normalised Charge,
     double DriftNorm    = DriftVel*Tau/(Radius);
     double DebyeLength  = sqrt((epsilon0*echarge*eTemp)/(eDensity*pow(echarge,2.0)))/Radius;
@@ -1624,7 +866,8 @@
     threevector MeanAngularVelDiff(0.0,0.0,0.0);
 
     threevector TotalAngularMom(0.0,0.0,0.0);
-    threevector TotalInjectedMom(0.0,0.0,0.0);
+    threevector TotalInjectedMomCaptured(0.0,0.0,0.0);
+	threevector TotalInjectedMomMissed(0.0,0.0,0.0);
     threevector TotalLostMom(0.0,0.0,0.0);
 
     #ifdef VARIABLE_CSCALE
@@ -1671,7 +914,7 @@
 
         // ************************************************** //
 
-        #pragma omp parallel shared(TotalAngularVel,TotalAngularMom,TotalInjectedMom,TotalLostMom,j) PRIVATE_FILES()
+        #pragma omp parallel shared(TotalAngularVel,TotalAngularMom,TotalInjectedMomCaptured,TotalInjectedMomMissed,TotalLostMom,j) PRIVATE_FILES()
         {
         threevector Position(0.0,0.0,0.0);
         threevector Velocity(0.0,0.0,0.0);
@@ -1902,13 +1145,12 @@
                 AngularMom = SpeciesMass*(FinalPosition^Velocity);      
                 #pragma omp critical
                 {
-                    TotalInjectedMom += SpeciesMass*InitialVel;
                     if( sqrt(Position.getx()*Position.getx()*a1+Position.gety()*Position.gety()*a2+Position.getz()*Position.getz()*a3) < 1.0 ){ // In this case it was captured!
                         double AngVelNorm = 5.0*SpeciesMass*MASS/(2.0*DustMass);
                         AngularVel = (AngVelNorm)*
                         ((FinalPosition^Velocity)-(FinalPosition^(TotalAngularVel^FinalPosition)));
 //                      ADD_F_AMOM(AngularVel*(2.0*DustMass/5.0));
-
+						TotalInjectedMomCaptured += SpeciesMass*InitialVel;
 
                         PRINT_FP(fabs(FinalPosition.mag3()-1)); PRINT_FP("\n");
                         TotalAngularVel += AngularScale*AngularVel;
@@ -1948,6 +1190,7 @@
                         AngularMomentumSum += AngularMom;
                         #endif
                         TotalLostMom += SpeciesMass*Velocity;
+                        TotalInjectedMomMissed += SpeciesMass*InitialVel;
                         //SAVE_LMOM()
                         MissedParticles ++;
                         MissedCharge += SPEC_CHARGE;
@@ -2089,5 +1332,4 @@
 
 
     return 0;
->>>>>>> 1caf7050
 }