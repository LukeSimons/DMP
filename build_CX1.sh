--- conflicted
+++ resolved
@@ -1,15 +1,6 @@
 #!/bin/sh
 
 module load intel-suite
-<<<<<<< HEAD
+
 rm DiMPl
-icc -O3 -std=c++14 -qopenmp -xSSE4.2 -axAVX,CORE-AVX-I,CORE-AVX2 -o DiMPl main.cpp threevector.cpp Constants.cpp rand_mwts.cpp Field_Point.cpp Field_Map.cpp -I.
-=======
-#rm DiMPl
-#icc -O3 -std=c++14 -qopenmp -o DiMPl_Debye main.cpp threevector.cpp Constants.cpp rand_mwts.cpp -I.
-#icc -O3 -std=c++14 -qopenmp -o DiMPl_Debye main.cpp threevector.cpp Constants.cpp rand_mwts.cpp -I.
-icc -O3 -std=c++14 -qopenmp -o DiMPl_Coulomb main.cpp threevector.cpp Constants.cpp rand_mwts.cpp -I.
-#icc -O3 -std=c++14 -qopenmp -xSSE4.2 -axAVX,CORE-AVX-I,CORE-AVX2 -o DiMPl_Dynam_Debye main.cpp threevector.cpp Constants.cpp rand_mwts.cpp -I.
->>>>>>> df84bf6a
-
-#icc -std=c++14 -xCORE-AVX-I -o DMP main.cpp threevector.cpp Constants.cpp Field_Point.cpp Field_Map.cpp -I.+icc -O3 -std=c++14 -qopenmp -xSSE4.2 -axAVX,CORE-AVX-I,CORE-AVX2 -o DiMPl main.cpp threevector.cpp Constants.cpp rand_mwts.cpp Field_Point.cpp Field_Map.cpp -I.